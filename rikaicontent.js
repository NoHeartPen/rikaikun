/*

	Rikaikun
	Copyright (C) 2010 Erek Speed
	http://code.google.com/p/rikaikun/
	
	---

	Originally based on Rikaichan 1.07
	by Jonathan Zarate
	http://www.polarcloud.com/

	---

	Originally based on RikaiXUL 0.4 by Todd Rudick
	http://www.rikai.com/
	http://rikaixul.mozdev.org/

	---

	This program is free software; you can redistribute it and/or modify
	it under the terms of the GNU General Public License as published by
	the Free Software Foundation; either version 2 of the License, or
	(at your option) any later version.

	This program is distributed in the hope that it will be useful,
	but WITHOUT ANY WARRANTY; without even the implied warranty of
	MERCHANTABILITY or FITNESS FOR A PARTICULAR PURPOSE.  See the
	GNU General Public License for more details.

	You should have received a copy of the GNU General Public License
	along with this program; if not, write to the Free Software
	Foundation, Inc., 51 Franklin St, Fifth Floor, Boston, MA  02110-1301  USA

	---

	Please do not change or remove any of the copyrights or links to web pages
	when modifying any of the files. - Jon

*/

var rcxContent = {

	dictCount: 3,
	altView: 0,

	sameDict: 0,
	forceKanji: 0,
	defaultDict: 2,
	nextDict: 3,
	
	//Adds the listeners and stuff.
	enableTab: function(config) {
		if (window.rikaichan == null) {
			window.rikaichan = {};
			window.addEventListener('mousemove', this.onMouseMove, false);
			window.addEventListener('keydown', this.onKeyDown, true);
			window.addEventListener('keyup', this.onKeyUp, true);
			window.addEventListener('mousedown', this.onMouseDown, false);
			window.addEventListener('mouseup', this.onMouseUp, false);
		}
		window.rikaichan.config = config;
		this.altView = parseInt(config.popupLocation);
	},
	
	//Removes the listeners and stuff
	disableTab: function() {
		if(window.rikaichan != null) {
			var e;
			window.removeEventListener('mousemove', this.onMouseMove, false);
			window.removeEventListener('keydown', this.onKeyDown, true);
			window.removeEventListener('keyup', this.onKeyUp, true);
			window.removeEventListener('mosuedown', this.onMouseDown, false);
			window.removeEventListener('mouseup', this.onMouseUp, false);

			e = document.getElementById('rikaichan-css');
			if (e) e.parentNode.removeChild(e);
			e = document.getElementById('rikaichan-window');
			if (e) e.parentNode.removeChild(e);

			this.clearHi();
			delete window.rikaichan;
		}
	},
	
	getContentType: function(tDoc) {
		var m = tDoc.getElementsByTagName('meta');
		for(var i in m) {
			if(m[i].httpEquiv == 'Content-Type') {
				var con = m[i].content;
				con = con.split(';');
				return con[0];
			}
		}
		return null;
	},

	showPopup: function(text, elem, x, y, looseWidth) {
		topdoc = window.document;

		if ((isNaN(x)) || (isNaN(y))) x = y = 0;


		var popup = topdoc.getElementById('rikaichan-window');
		if (!popup) {
			var css = topdoc.createElementNS('http://www.w3.org/1999/xhtml', 'link');
			css.setAttribute('rel', 'stylesheet');
			css.setAttribute('type', 'text/css');
			var cssdoc = window.rikaichan.config.css;
			css.setAttribute('href', chrome.extension.getURL('css/popup-' + 
																cssdoc + '.css'));
			css.setAttribute('id', 'rikaichan-css');
			topdoc.getElementsByTagName('head')[0].appendChild(css);

			popup = topdoc.createElementNS('http://www.w3.org/1999/xhtml', 'div');
			popup.setAttribute('id', 'rikaichan-window');
			topdoc.documentElement.appendChild(popup);

			popup.addEventListener('dblclick',
				function (ev) {
					rcxContent.hidePopup();
					ev.stopPropagation();
				}, true);

			/* if (this.cfg.resizedoc) {
				if ((topdoc.body.clientHeight < 1024) && (topdoc.body.style.minHeight == '')) {
					topdoc.body.style.minHeight = '1024px';
					topdoc.body.style.overflow = 'auto';
				}
			} */
		}

		popup.style.width = 'auto';
		popup.style.height = 'auto';
		popup.style.maxWidth = (looseWidth ? '' : '600px');

		if (rcxContent.getContentType(topdoc) == 'text/plain') {
			var df = document.createDocumentFragment();
			df.appendChild(document.createElementNS('http://www.w3.org/1999/xhtml', 'span'));
			df.firstChild.innerHTML = text;

			while (popup.firstChild) {
				popup.removeChild(popup.firstChild);
			}
			popup.appendChild(df.firstChild);
		}
		else {
			popup.innerHTML = text;
		}

		if (elem) {
			popup.style.top = '-1000px';
			popup.style.left = '0px';
			popup.style.display = '';

			bbo = window;
			var pW = popup.offsetWidth;
			var pH = popup.offsetHeight;

			// guess!
			if (pW <= 0) pW = 200;
			if (pH <= 0) {
				pH = 0;
				var j = 0;
				while ((j = text.indexOf('<br/>', j)) != -1) {
					j += 5;
					pH += 22;
				}
				pH += 25;
			}

			if (this.altView == 1) {
				x = window.scrollX;
				y = window.scrollY;
			}
			else if (this.altView == 2) {
				x = (window.innerWidth - (pW + 20)) + window.scrollX;
				y = (window.innerHeight - (pH + 20)) + window.scrollY;
			}
			// FIXME: This probably doesn't actually work
			else if (elem instanceof window.HTMLOptionElement) {
				// these things are always on z-top, so go sideways

				x = 0;
				y = 0;

				var p = elem;
				while (p) {
					x += p.offsetLeft;
					y += p.offsetTop;
					p = p.offsetParent;
				}
				if (elem.offsetTop > elem.parentNode.clientHeight) y -= elem.offsetTop;

				if ((x + popup.offsetWidth) > window.innerWidth) {
					// too much to the right, go left
					x -= popup.offsetWidth + 5;
					if (x < 0) x = 0;
				}
				else {
					// use SELECT's width
					x += elem.parentNode.offsetWidth + 5;
				}

/*
				// in some cases (ex: google.co.jp), ebo doesn't add the width of the scroller (?), so use SELECT's width
				const epbo = elem.ownerDocument.getBoxObjectFor(elem.parentNode);

				const ebo = elem.ownerDocument.getBoxObjectFor(elem);
				x = ebo.screenX - bbo.screenX;
				y = ebo.screenY - bbo.screenY;

				if (x > (window.innerWidth - (x + epbo.width))) {
					x = (x - popup.offsetWidth - 5);
					if (x < 0) x = 0;
				}
				else {
					x += epbo.width + 5;
				}
*/
			}
			else {
				//x -= bbo.screenX;
				//y -= bbo.screenY;

				// go left if necessary
				if ((x + pW) > (window.innerWidth - 20)) {
					x = (window.innerWidth - pW) - 20;
					if (x < 0) x = 0;
				}

				// below the mouse
				var v = 25;

				// under the popup title
				if ((elem.title) && (elem.title != '')) v += 20;

				// go up if necessary
				if ((y + v + pH) > window.innerHeight) {
					var t = y - pH - 30;
					if (t >= 0) {
						y = t;
					} else {
						// if can't go up, still go down to prevent blocking cursor
						y += v;
					}
				}
				else y += v;
				

				x += window.scrollX;
				y += window.scrollY;
			}
		}
		else {
			x += window.scrollX;
			y += window.scrollY;
		}

		popup.style.left = x + 'px';
		popup.style.top = y + 'px';
		popup.style.display = '';
	},
	
	hidePopup: function() {
		var popup = document.getElementById('rikaichan-window');
		if (popup) {
			popup.style.display = 'none';
			popup.innerHTML = '';
		}
		this.title = null;
	},
	
	isVisible: function() {
		var popup = document.getElementById('rikaichan-window');
		return (popup) && (popup.style.display != 'none');
	},

	clearHi: function() {
		var tdata = window.rikaichan;
		if ((!tdata) || (!tdata.prevSelView)) return;
		if (tdata.prevSelView.closed) {
			tdata.prevSelView = null;
			return;
		}
		
		var sel = tdata.prevSelView.getSelection();
		// If there is an empty selection or the selection was done by
		// rikaikun then we'll clear it
		if ((!sel.toString()) || (tdata.selText == sel.toString())) {
			// In the case of no selection we clear the oldTA
			// The reason for this is becasue if there's no selection 
			// we probably clicked somewhere else and we don't want to 
			// bounce back.
		    if(!sel.toString())
		        tdata.oldTA = null;
				
			// clear all selections
		    sel.removeAllRanges();
		    //Text area stuff
			// If oldTA is still around that means we had a highlighted region
			// which we just cleared and now we're going to jump back to where we were
			// the cursor was before our lookup
			// if oldCaret is less than 0 it means we clicked outside the box and shouldn't
			// come back
		    if(tdata.oldTA && tdata.oldCaret >= 0) {
		        tdata.oldTA.selectionStart = tdata.oldTA.selectionEnd = tdata.oldCaret; 
		      
		    }
		    
		}
		tdata.prevSelView = null;
		tdata.kanjiChar = null;
		tdata.selText = null;
	},
	
	lastFound: null,

	configPage: function() {
		window.openDialog('chrome://rikaichan/content/prefs.xul', '', 'chrome,centerscreen');
	},
	
	keysDown: [],
	lastPos: { x: null, y: null},
	lastTarget: null,

	onKeyDown: function(ev) { rcxContent._onKeyDown(ev) },
	_onKeyDown: function(ev) {
//		this.status("keyCode=" + ev.keyCode + ' charCode=' + ev.charCode + ' detail=' + ev.detail);

		if (window.rikaichan.config.showOnKey !== "" && (ev.altKey || ev.ctrlKey || ev.key == "AltGraph")) {
			if (this.lastTarget !== null) {
				//console.log(ev);
				var myEv = {
					clientX: this.lastPos.x,
					clientY: this.lastPos.y,
					target: this.lastTarget,
					altKey: ev.altKey || ev.key == "AltGraph",
					ctrlKey: ev.ctrlKey,
					shiftKey: ev.shiftKey,
					noDelay: true
				};
				this.tryUpdatePopup(myEv);
			}
			return;
		}
		if ((ev.shiftKey) && (ev.keyCode != 16)) return;
		if (this.keysDown[ev.keyCode]) return;
		if (!this.isVisible()) return;
		if (window.rikaichan.config.disablekeys == 'true' && (ev.keyCode != 16)) return;

		var i;

		switch (ev.keyCode) {
		case 16:	// shift
		case 13:	// enter
			//this.showMode = (this.showMode + 1) % this.dictCount;
			//chrome.extension.sendMessage({"type":"nextDict"});
			this.show(ev.currentTarget.rikaichan, this.nextDict);
			break;
		case 27:	// esc
			this.hidePopup();
			this.clearHi();
			break;
		case 65:	// a
			this.altView = (this.altView + 1) % 3;
			this.show(ev.currentTarget.rikaichan, this.sameDict);
			break;
		case 67:	// c
			chrome.extension.sendMessage({"type":"copyToClip", "entry":rcxContent.lastFound});
			break;
		case 66:	// b
			var ofs = ev.currentTarget.rikaichan.uofs;
			for (i = 50; i > 0; --i) {
				ev.currentTarget.rikaichan.uofs = --ofs;
				//chrome.extension.sendMessage({"type":"resetDict"});
				//this.showMode = 0;
				if (this.show(ev.currentTarget.rikaichan, this.defaultDict) >= 0) {
					if (ofs >= ev.currentTarget.rikaichan.uofs) break;	// ! change later
				}
			}
			break;
		case 68:	// d
			chrome.extension.sendMessage({"type":"switchOnlyReading"});
			this.show(ev.currentTarget.rikaichan, this.sameDict);
			break;
		case 77:	// m
			ev.currentTarget.rikaichan.uofsNext = 1;
		case 78:	// n
			for (i = 50; i > 0; --i) {
				ev.currentTarget.rikaichan.uofs += ev.currentTarget.rikaichan.uofsNext;
				//chrome.extension.sendMessage({"type":"resetDict"});
				//this.showMode = 0;
				if (this.show(ev.currentTarget.rikaichan, this.defaultDict) >= 0) break;
			}
			break;
		case 89:	// y
			this.altView = 0;
			ev.currentTarget.rikaichan.popY += 20;
			this.show(ev.currentTarget.rikaichan, this.sameDict);
			break;
		default:
			return;
		}

		this.keysDown[ev.keyCode] = 1;

		// don't eat shift if in this mode
		if (true/*!this.cfg.nopopkeys*/) {
			ev.preventDefault();
		}
	},
	
	mDown: false,
	
	onMouseDown: function(ev) { rcxContent._onMouseDown(ev) },
	_onMouseDown: function(ev) {
	        if(ev.button != 0)
	            return;
		if(this.isVisible())
		    this.clearHi();
		mDown = true;
		
		// If we click outside of a text box then we set
		// oldCaret to -1 as an indicator not to restore position
		// Otherwise, we switch our saved textarea to whereever
		// we just clicked
		if(!('form' in ev.target))
		    window.rikaichan.oldCaret =  -1;
		else
		    window.rikaichan.oldTA = ev.target;
	},
	
	onMouseUp: function(ev) { rcxContent._onMouseUp(ev) },
	_onMouseUp: function(ev) {
	        if(ev.button != 0)
	            return;
		mDown = false;
	},
	
	onKeyUp: function(ev) {
		if (rcxContent.keysDown[ev.keyCode]) rcxContent.keysDown[ev.keyCode] = 0;
	},
	
		unicodeInfo: function(c) {
		 hex = '0123456789ABCDEF';
		 u = c.charCodeAt(0);
		return c + ' U' + hex[(u >>> 12) & 15] + hex[(u >>> 8) & 15] + hex[(u >>> 4) & 15] + hex[u & 15];
	},

	kanjiN: 1,
	namesN: 2,

	inlineNames: {
		// text node
		'#text': true,

		// font style
		'FONT': true,
		'TT': true,
		'I' : true,
		'B' : true,
		'BIG' : true,
		'SMALL' : true,
		//deprecated
		'STRIKE': true,
		'S': true,
		'U': true,

		// phrase
		'EM': true,
		'STRONG': true,
		'DFN': true,
		'CODE': true,
		'SAMP': true,
		'KBD': true,
		'VAR': true,
		'CITE': true,
		'ABBR': true,
		'ACRONYM': true,

		// special, not included IMG, OBJECT, BR, SCRIPT, MAP, BDO
		'A': true,
		'Q': true,
		'SUB': true,
		'SUP': true,
		'SPAN': true,
		'WBR': true,

		// ruby
		'RUBY': true,
		'RBC': true,
		'RTC': true,
		'RB': true,
		'RT': true,
		'RP': true
	},	
	isInline: function(node) {
		return this.inlineNames.hasOwnProperty(node.nodeName) || 
		// only check styles for elements
		// comments do not have getComputedStyle method
		(document.nodeType == Node.ELEMENT_NODE && 
			(document.defaultView.getComputedStyle(node,null).getPropertyValue('display') == 'inline' ||
			document.defaultView.getComputedStyle(node,null).getPropertyValue('display') == 'inline-block')
		);
	},

	// XPath expression which evaluates to text nodes
	// tells rikaichan which text to translate
	// expression to get all text nodes that are not in (RP or RT) elements
	textNodeExpr: 'descendant-or-self::text()[not(parent::rp) and not(ancestor::rt)]',

	// XPath expression which evaluates to a boolean. If it evaluates to true
	// then rikaichan will not start looking for text in this text node
	// ignore text in RT elements
	startElementExpr: 'boolean(parent::rp or ancestor::rt)',

	// Gets text from a node
	// returns a string
	// node: a node
	// selEnd: the selection end object will be changed as a side effect
	// maxLength: the maximum length of returned string
	// xpathExpr: an XPath expression, which evaluates to text nodes, will be evaluated
	// relative to "node" argument
	getInlineText: function (node, selEndList, maxLength, xpathExpr) {
		var text = '';
		var endIndex;

		if (node.nodeName == '#text') {
			endIndex = Math.min(maxLength, node.data.length);
			selEndList.push({node: node, offset: endIndex});
			return node.data.substring(0, endIndex);
		}

		var result = xpathExpr.evaluate(node, XPathResult.ORDERED_NODE_ITERATOR_TYPE, null);

		while ((text.length < maxLength) && (node = result.iterateNext())) {
			endIndex = Math.min(node.data.length, maxLength - text.length);
			text += node.data.substring(0, endIndex);
			selEndList.push( {node: node, offset: endIndex} );
		}

		return text;
	},

	// given a node which must not be null,
	// returns either the next sibling or next sibling of the father or
	// next sibling of the fathers father and so on or null
	getNext: function(node) {
		var nextNode;

		if ((nextNode = node.nextSibling) != null)
			return nextNode
		if (((nextNode = node.parentNode) != null) && this.isInline(nextNode))
			return this.getNext(nextNode);

		return null;
	},

	getTextFromRange: function (rangeParent, offset, selEndList, maxLength) {
		if(rangeParent.nodeName == 'TEXTAREA' || rangeParent.nodeName == 'INPUT') {
			var endIndex = Math.min(rangeParent.data.length, offset + maxLength);
			return rangeParent.value.substring(offset, endIndex);
		}
	
		var text = '';
		
		var endIndex;

		var xpathExpr = rangeParent.ownerDocument.createExpression(this.textNodeExpr, null);

		if (rangeParent.ownerDocument.evaluate(this.startElementExpr, rangeParent, null, XPathResult.BOOLEAN_TYPE, null).booleanValue)
			return '';

		if (rangeParent.nodeType != Node.TEXT_NODE)
			return '';

		endIndex = Math.min(rangeParent.data.length, offset + maxLength);
		text += rangeParent.data.substring(offset, endIndex);
		selEndList.push( {node: rangeParent, offset: endIndex} );

		var nextNode = rangeParent;
		while (((nextNode = this.getNext(nextNode)) != null) && (this.isInline(nextNode)) && (text.length < maxLength))
			text += this.getInlineText(nextNode, selEndList, maxLength - text.length, xpathExpr);

		return text;
	},

	// Hack because SelEnd can't be sent in messages
	lastSelEnd:  [],
	// Hack because ro was coming out always 0 for some reason.
	lastRo: 0,
	
	show: function(tdata, dictOption) {
		var rp = tdata.prevRangeNode;
		var ro = tdata.prevRangeOfs + tdata.uofs;
		var u;

		tdata.uofsNext = 1;

		if (!rp) {
			this.clearHi();
			this.hidePopup();
			return 0;
		}

		if ((ro < 0) || (ro >= rp.data.length)) {
			this.clearHi();
			this.hidePopup();
			return 0;
		}

		// if we have '   XYZ', where whitespace is compressed, X never seems to get selected
		while (((u = rp.data.charCodeAt(ro)) == 32) || (u == 9) || (u == 10)) {
			++ro;
			if (ro >= rp.data.length) {
				this.clearHi();
				this.hidePopup();
				return 0;
			}
		}

		//
		if ((isNaN(u)) ||
			((u != 0x25CB) &&
			((u < 0x3001) || (u > 0x30FF)) &&
			((u < 0x3400) || (u > 0x9FFF)) &&
			((u < 0xF900) || (u > 0xFAFF)) &&
			((u < 0xFF10) || (u > 0xFF9D)))) {
			this.clearHi();
			this.hidePopup();
			return -2;
		}

		//selection end data
		var selEndList = [];
		var text = this.getTextFromRange(rp, ro, selEndList, 13 /*maxlength*/);
		
		lastSelEnd = selEndList;
		lastRo = ro;
		chrome.extension.sendMessage({"type":"xsearch", "text":text, "dictOption": String(dictOption) },
		rcxContent.processEntry);
		
		return 1;
		
	},
		
	processEntry: function(e) {
		tdata = window.rikaichan;
		ro = lastRo;
		selEndList = lastSelEnd;
	
		if (!e) {
			rcxContent.hidePopup();
			rcxContent.clearHi();
			return -1;
		}
		rcxContent.lastFound = [e];

		if (!e.matchLen) e.matchLen = 1;
		tdata.uofsNext = e.matchLen;
		tdata.uofs = (ro - tdata.prevRangeOfs);
		
		rp = tdata.prevRangeNode;
		// don't try to highlight form elements
		if ((rp) && ((tdata.config.highlight == 'true' && !this.mDown && !('form' in tdata.prevTarget))  || 
					(('form' in tdata.prevTarget) && tdata.config.textboxhl == 'true'))) {
			var doc = rp.ownerDocument;
			if (!doc) {
				rcxContent.clearHi();
				rcxContent.hidePopup();
				return 0;
			}
			rcxContent.highlightMatch(doc, rp, ro, e.matchLen, selEndList, tdata);
			tdata.prevSelView = doc.defaultView;
		}
		
		chrome.extension.sendMessage({"type":"makehtml", "entry":e}, rcxContent.processHtml);
	},

	processHtml: function(html) {
		tdata = window.rikaichan;
		rcxContent.showPopup(html, tdata.prevTarget, tdata.popX, tdata.popY, false);
		return 1;
	},

	highlightMatch: function (doc, rp, ro, matchLen, selEndList, tdata) {
	    var sel = doc.defaultView.getSelection();
	    
		// If selEndList is empty then we're dealing with a textarea/input situation
		if (selEndList.length === 0) { 
		    try {
				if(rp.nodeName == 'TEXTAREA' || rp.nodeName == 'INPUT') {
					
					// If there is already a selected region not caused by
					// rikaikun, leave it alone
					if((sel.toString()) && (tdata.selText != sel.toString()))
						return;
					
					// If there is no selected region and the saved
					// textbox is the same as teh current one
					// then save the current cursor position
					// The second half of the condition let's us place the
					// cursor in another text box without having it jump back
					if(!sel.toString() && tdata.oldTA == rp) {
						tdata.oldCaret = rp.selectionStart;
						tdata.oldTA = rp;
					}
					rp.selectionStart = ro;
					rp.selectionEnd = matchLen + ro;
					
					tdata.selText = rp.value.substring(ro, matchLen+ro);	
				}
		    }
		    catch(err) {
				// If there is an error it is probably caused by the input type
				// being not text.  This is the most general way to deal with
				// arbitrary types.
				
				// we set oldTA to null because we don't want to do weird stuf
				// with buttons
		        tdata.oldTA = null;
		        //console.log("invalid input type for selection:" + rp.type);
		        console.log(err.message);
		    }
		    return;
		}
		
		// Special case for leaving a text box to an outside japanese
		// Even if we're not currently in a text area we should save
		// the last one we were in.
		if(tdata.oldTA && !sel.toString() && tdata.oldCaret >= 0)
			tdata.oldCaret = tdata.oldTA.selectionStart;   
                
		var selEnd;
		var offset = matchLen + ro;

		for (var i = 0, len = selEndList.length; i < len; i++) {
			selEnd = selEndList[i]
			if (offset <= selEnd.offset) break;
			offset -= selEnd.offset;
		}

		var range = doc.createRange();
		range.setStart(rp, ro);
		range.setEnd(selEnd.node, offset);

		if ((sel.toString()) && (tdata.selText != sel.toString()))
			return;
		sel.removeAllRanges();
		sel.addRange(range);
		tdata.selText = sel.toString();
	},

	showTitle: function(tdata) {
		chrome.extension.sendMessage({"type":"translate", "title":tdata.title}, 
			rcxContent.processTitle);
	},
	
	processTitle: function(e) {
		tdata = window.rikaichan;
		
		if (!e) {
			rcxContent.hidePopup();
			return;
		}

		e.title = tdata.title.substr(0, e.textLen).replace(/[\x00-\xff]/g, function (c) { return '&#' + c.charCodeAt(0) + ';' } );
		if (tdata.title.length > e.textLen) e.title += '...';

		this.lastFound = [e];
		
		chrome.extension.sendMessage({"type":"makehtml", "entry":e}, rcxContent.processHtml);
	},
/*
	inRange: function (event) {
		var selection = event.view.getSelection();
		if ((selection.rangeCount === 0) || (!event.rangeParent)) return false;
		var newRange = event.view.document.createRange();
		newRange.setStart(event.rangeParent, event.rangeOffset);
		newRange.setEnd(event.rangeParent, event.rangeOffset);

		var curRange = selection.getRangeAt(0);
		if (newRange.compareBoundaryPoints(Range.START_TO_START, curRange) > -1 &&
			newRange.compareBoundaryPoints(Range.END_TO_END, curRange) < 0)
			return true;
		else return false;
	},
	
*/

	getFirstTextChild: function(node) {
		return document.evaluate('descendant::text()[not(parent::rp) and not(ancestor::rt)]',
							node, null, XPathResult.ANY_TYPE, null).iterateNext();
			//
	},
	
	makeFake: function(real) {
		var fake = document.createElement('div');
		var realRect = real.getBoundingClientRect();
		fake.innerText = real.value;
		fake.style.cssText = document.defaultView.getComputedStyle(real, "").cssText;
		fake.scrollTop = real.scrollTop;
		fake.scrollLeft = real.scrollLeft;
		fake.style.position = "absolute";
		fake.style.zIndex = 7777;
		fake.style.top = realRect.top + 'px';
		fake.style.left = realRect.left + 'px';

		return fake;
		
	},
	
	getTotalOffset: function(parent, tNode, offset) {
	    var fChild = parent.firstChild;
	    var realO = offset;
	    if(fChild == tNode)
	        return offset;
	    do {
	        var val = 0;
	        if(fChild.nodeName == "BR") {
	            val = 1;
	        }
	        else {
	            val = (fChild.data ? fChild.data.length : 0)
	        }
	        realO += val;
	    }
	    while((fChild = fChild.nextSibling) != tNode);
	    
	    return realO;
	
	},
	
	onMouseMove: function(ev) {
		rcxContent.lastPos.x = ev.clientX;
		rcxContent.lastPos.y = ev.clientY;
		rcxContent.lastTarget = ev.target;
		rcxContent.tryUpdatePopup(ev);
	},
	tryUpdatePopup: function(ev) {
		var altGraph = ev.getModifierState && ev.getModifierState("AltGraph");

		if ((window.rikaichan.config.showOnKey.includes("Alt") && !ev.altKey && !altGraph) ||
			 (window.rikaichan.config.showOnKey.includes("Ctrl") && !ev.ctrlKey)) {
			this.clearHi();
			this.hidePopup();
			return;
		}

		var fake;
		var tdata = window.rikaichan; // per-tab data
		var range = document.caretRangeFromPoint(ev.clientX, ev.clientY);
		var rp = range.startContainer;
		var ro = range.startOffset;
		// Put this in a try catch so that an exception here doesn't prevent editing due to div.
		try {
			if(ev.target.nodeName == 'TEXTAREA' || ev.target.nodeName == 'INPUT') {
				fake = rcxContent.makeFake(ev.target);
				document.body.appendChild(fake);
				fake.scrollTop = ev.target.scrollTop;
				fake.scrollLeft = ev.target.scrollLeft;
			}
			
			if(fake) {
				// At the end of a line, don't do anything or you just get beginning of next line
				if((rp.data) && rp.data.length == ro) {
					document.body.removeChild(fake);
					return;
				}
				fake.style.display = "none";
				ro = this.getTotalOffset(rp.parentNode, rp, ro);
			}
			
	/*   		console.log( "offset: " + ro + " parentContainer: " +  rp.nodeName + 
				" total size: " + (rp.data?rp.data.length:"") + " target: " + ev.target.nodeName + 
				" parentparent: " + rp.parentNode.nodeName); */
			
			
			// This is to account for bugs in caretRangeFromPoint
			// It includes the fact that it returns text nodes over non text nodes
			// and also the fact that it miss the first character of inline nodes.

			// If the range offset is equal to the node data length
			// Then we have the second case and need to correct.
			if((rp.data) && ro == rp.data.length) {
				// A special exception is the WBR tag which is inline but doesn't
				// contain text.
				if((rp.nextSibling) && (rp.nextSibling.nodeName == 'WBR')) {
					rp = rp.nextSibling.nextSibling;
					ro = 0;
				}
				// If we're to the right of an inline character we can use the target.
				// However, if we're just in a blank spot don't do anything.
				else if(rcxContent.isInline(ev.target))	{
						if(rp.parentNode == ev.target)
							;
						else if(fake && rp.parentNode.innerText == ev.target.value)
							;
						else {
						rp = ev.target.firstChild;
						ro = 0;
					}
				}
				// Otherwise we're on the right and can take the next sibling of the
				// inline element.
				else{
					rp = rp.parentNode.nextSibling
					ro = 0;
				}
			}
			// The case where the before div is empty so the false spot is in the parent
			// But we should be able to take the target.
			// The 1 seems random but it actually represents the preceding empty tag
			// also we don't want it to mess up with our fake div
			// Also, form elements don't seem to fall into this case either.
			if(!(fake) && !('form' in ev.target) && rp && rp.parentNode != ev.target && ro == 1) {
				rp = rcxContent.getFirstTextChild(ev.target);
				ro=0;
			}
			
			
			// Otherwise, we're off in nowhere land and we should go home.
			// offset should be 0 or max in this case.
			else if(!(fake) && (!(rp) || ((rp.parentNode != ev.target)))){
				rp = null;
				ro = -1;
				
			}
			
			// For text nodes do special stuff
			// we make rp the text area and keep the offset the same
			// we give the text area data so it can act normal
			if(fake) {
				rp = ev.target;
				rp.data = rp.value
			}
			
			if (ev.target == tdata.prevTarget && this.isVisible()) {
				//console.log("exit due to same target");
				if (tdata.title) {
					if(fake) document.body.removeChild(fake);
					return;
				}
				if ((rp == tdata.prevRangeNode) && (ro == tdata.prevRangeOfs)) {
					if(fake) document.body.removeChild(fake);
					return;
				}
			}
			
			if(fake) document.body.removeChild(fake);
		}
		catch(err) {
			console.log(err.message);
			if(fake) document.body.removeChild(fake);
			return;
		}
		
			
/*  		if ((rp) && (rp.nodeType != Node.TEXT_NODE) && !('form' in rp)) {
			rp = null;
			ro = -1;
		}  */

		tdata.prevTarget = ev.target;
		tdata.prevRangeNode = rp;
		tdata.prevRangeOfs = ro;
		tdata.title = null;
		tdata.uofs = 0;
		this.uofsNext = 1;

		var delay = !!ev.noDelay ? 1 : window.rikaichan.config.popupDelay;

		if ((rp) && (rp.data) && (ro < rp.data.length)) {
			this.forceKanji = ev.shiftKey ? 1 : 0;
			tdata.popX = ev.clientX;
			tdata.popY = ev.clientY;
			tdata.timer = setTimeout(
				function(rangeNode, rangeOffset) {
					if (!window.rikaichan || rangeNode != window.rikaichan.prevRangeNode || ro != window.rikaichan.prevRangeOfs) {
						return;
					}
					rcxContent.show(tdata, rcxContent.forceKanji ? rcxContent.forceKanji : rcxContent.defaultDict);
				}, delay, rp, ro);
			return;
		}

		if (true /*this.cfg.title*/) {
			if ((typeof(ev.target.title) == 'string') && (ev.target.title.length)) {
				tdata.title = ev.target.title;
			}
			else if ((typeof(ev.target.alt) == 'string') && (ev.target.alt.length)) {
				tdata.title = ev.target.alt;
			}
		}

		// FF3
		if (ev.target.nodeName == 'OPTION') {
			tdata.title = ev.target.text;
		}
		else if (ev.target.nodeName == 'SELECT') {
			tdata.title = ev.target.options[ev.target.selectedIndex].text;
		}

		if (tdata.title) {
			tdata.popX = ev.clientX;
			tdata.popY = ev.clientY;
			tdata.timer = setTimeout(
				function(tdata, title) {
					if (!window.rikaichan || title !== window.rikaichan.title) {
						return;
					}
					rcxContent.showTitle(tdata);
				}, delay, tdata, tdata.title);
		}
		else {
			// dont close just because we moved from a valid popup slightly over to a place with nothing
			var dx = tdata.popX - ev.clientX;
			var dy = tdata.popY - ev.clientY;
			var distance = Math.sqrt(dx * dx + dy * dy);
			if (distance > 4) {
				this.clearHi();
				this.hidePopup();
			}
		}

	}
}

//Event Listeners
chrome.runtime.onMessage.addListener(
	function(request, sender, sendResponse) {
		switch(request.type) {
			case 'enable':
<<<<<<< HEAD
				rcxContent.enableTab(request.config);
				console.log("enable");
=======
				rcxContent.enableTab();
				window.rikaichan.config = request.config;
>>>>>>> 5be8b26d
				break;
			case 'disable':
				rcxContent.disableTab();
				break;
			case 'showPopup':
				rcxContent.showPopup(request.text);
				break;
			default:
		}
	}
);

// When a page first loads, checks to see if it should enable script
chrome.extension.sendMessage({"type":"enable?"});
<|MERGE_RESOLUTION|>--- conflicted
+++ resolved
@@ -1,1055 +1,1050 @@
-/*
-
-	Rikaikun
-	Copyright (C) 2010 Erek Speed
-	http://code.google.com/p/rikaikun/
-	
-	---
-
-	Originally based on Rikaichan 1.07
-	by Jonathan Zarate
-	http://www.polarcloud.com/
-
-	---
-
-	Originally based on RikaiXUL 0.4 by Todd Rudick
-	http://www.rikai.com/
-	http://rikaixul.mozdev.org/
-
-	---
-
-	This program is free software; you can redistribute it and/or modify
-	it under the terms of the GNU General Public License as published by
-	the Free Software Foundation; either version 2 of the License, or
-	(at your option) any later version.
-
-	This program is distributed in the hope that it will be useful,
-	but WITHOUT ANY WARRANTY; without even the implied warranty of
-	MERCHANTABILITY or FITNESS FOR A PARTICULAR PURPOSE.  See the
-	GNU General Public License for more details.
-
-	You should have received a copy of the GNU General Public License
-	along with this program; if not, write to the Free Software
-	Foundation, Inc., 51 Franklin St, Fifth Floor, Boston, MA  02110-1301  USA
-
-	---
-
-	Please do not change or remove any of the copyrights or links to web pages
-	when modifying any of the files. - Jon
-
-*/
-
-var rcxContent = {
-
-	dictCount: 3,
-	altView: 0,
-
-	sameDict: 0,
-	forceKanji: 0,
-	defaultDict: 2,
-	nextDict: 3,
-	
-	//Adds the listeners and stuff.
-	enableTab: function(config) {
-		if (window.rikaichan == null) {
-			window.rikaichan = {};
-			window.addEventListener('mousemove', this.onMouseMove, false);
-			window.addEventListener('keydown', this.onKeyDown, true);
-			window.addEventListener('keyup', this.onKeyUp, true);
-			window.addEventListener('mousedown', this.onMouseDown, false);
-			window.addEventListener('mouseup', this.onMouseUp, false);
-		}
-		window.rikaichan.config = config;
-		this.altView = parseInt(config.popupLocation);
-	},
-	
-	//Removes the listeners and stuff
-	disableTab: function() {
-		if(window.rikaichan != null) {
-			var e;
-			window.removeEventListener('mousemove', this.onMouseMove, false);
-			window.removeEventListener('keydown', this.onKeyDown, true);
-			window.removeEventListener('keyup', this.onKeyUp, true);
-			window.removeEventListener('mosuedown', this.onMouseDown, false);
-			window.removeEventListener('mouseup', this.onMouseUp, false);
-
-			e = document.getElementById('rikaichan-css');
-			if (e) e.parentNode.removeChild(e);
-			e = document.getElementById('rikaichan-window');
-			if (e) e.parentNode.removeChild(e);
-
-			this.clearHi();
-			delete window.rikaichan;
-		}
-	},
-	
-	getContentType: function(tDoc) {
-		var m = tDoc.getElementsByTagName('meta');
-		for(var i in m) {
-			if(m[i].httpEquiv == 'Content-Type') {
-				var con = m[i].content;
-				con = con.split(';');
-				return con[0];
-			}
-		}
-		return null;
-	},
-
-	showPopup: function(text, elem, x, y, looseWidth) {
-		topdoc = window.document;
-
-		if ((isNaN(x)) || (isNaN(y))) x = y = 0;
-
-
-		var popup = topdoc.getElementById('rikaichan-window');
-		if (!popup) {
-			var css = topdoc.createElementNS('http://www.w3.org/1999/xhtml', 'link');
-			css.setAttribute('rel', 'stylesheet');
-			css.setAttribute('type', 'text/css');
-			var cssdoc = window.rikaichan.config.css;
-			css.setAttribute('href', chrome.extension.getURL('css/popup-' + 
-																cssdoc + '.css'));
-			css.setAttribute('id', 'rikaichan-css');
-			topdoc.getElementsByTagName('head')[0].appendChild(css);
-
-			popup = topdoc.createElementNS('http://www.w3.org/1999/xhtml', 'div');
-			popup.setAttribute('id', 'rikaichan-window');
-			topdoc.documentElement.appendChild(popup);
-
-			popup.addEventListener('dblclick',
-				function (ev) {
-					rcxContent.hidePopup();
-					ev.stopPropagation();
-				}, true);
-
-			/* if (this.cfg.resizedoc) {
-				if ((topdoc.body.clientHeight < 1024) && (topdoc.body.style.minHeight == '')) {
-					topdoc.body.style.minHeight = '1024px';
-					topdoc.body.style.overflow = 'auto';
-				}
-			} */
-		}
-
-		popup.style.width = 'auto';
-		popup.style.height = 'auto';
-		popup.style.maxWidth = (looseWidth ? '' : '600px');
-
-		if (rcxContent.getContentType(topdoc) == 'text/plain') {
-			var df = document.createDocumentFragment();
-			df.appendChild(document.createElementNS('http://www.w3.org/1999/xhtml', 'span'));
-			df.firstChild.innerHTML = text;
-
-			while (popup.firstChild) {
-				popup.removeChild(popup.firstChild);
-			}
-			popup.appendChild(df.firstChild);
-		}
-		else {
-			popup.innerHTML = text;
-		}
-
-		if (elem) {
-			popup.style.top = '-1000px';
-			popup.style.left = '0px';
-			popup.style.display = '';
-
-			bbo = window;
-			var pW = popup.offsetWidth;
-			var pH = popup.offsetHeight;
-
-			// guess!
-			if (pW <= 0) pW = 200;
-			if (pH <= 0) {
-				pH = 0;
-				var j = 0;
-				while ((j = text.indexOf('<br/>', j)) != -1) {
-					j += 5;
-					pH += 22;
-				}
-				pH += 25;
-			}
-
-			if (this.altView == 1) {
-				x = window.scrollX;
-				y = window.scrollY;
-			}
-			else if (this.altView == 2) {
-				x = (window.innerWidth - (pW + 20)) + window.scrollX;
-				y = (window.innerHeight - (pH + 20)) + window.scrollY;
-			}
-			// FIXME: This probably doesn't actually work
-			else if (elem instanceof window.HTMLOptionElement) {
-				// these things are always on z-top, so go sideways
-
-				x = 0;
-				y = 0;
-
-				var p = elem;
-				while (p) {
-					x += p.offsetLeft;
-					y += p.offsetTop;
-					p = p.offsetParent;
-				}
-				if (elem.offsetTop > elem.parentNode.clientHeight) y -= elem.offsetTop;
-
-				if ((x + popup.offsetWidth) > window.innerWidth) {
-					// too much to the right, go left
-					x -= popup.offsetWidth + 5;
-					if (x < 0) x = 0;
-				}
-				else {
-					// use SELECT's width
-					x += elem.parentNode.offsetWidth + 5;
-				}
-
-/*
-				// in some cases (ex: google.co.jp), ebo doesn't add the width of the scroller (?), so use SELECT's width
-				const epbo = elem.ownerDocument.getBoxObjectFor(elem.parentNode);
-
-				const ebo = elem.ownerDocument.getBoxObjectFor(elem);
-				x = ebo.screenX - bbo.screenX;
-				y = ebo.screenY - bbo.screenY;
-
-				if (x > (window.innerWidth - (x + epbo.width))) {
-					x = (x - popup.offsetWidth - 5);
-					if (x < 0) x = 0;
-				}
-				else {
-					x += epbo.width + 5;
-				}
-*/
-			}
-			else {
-				//x -= bbo.screenX;
-				//y -= bbo.screenY;
-
-				// go left if necessary
-				if ((x + pW) > (window.innerWidth - 20)) {
-					x = (window.innerWidth - pW) - 20;
-					if (x < 0) x = 0;
-				}
-
-				// below the mouse
-				var v = 25;
-
-				// under the popup title
-				if ((elem.title) && (elem.title != '')) v += 20;
-
-				// go up if necessary
-				if ((y + v + pH) > window.innerHeight) {
-					var t = y - pH - 30;
-					if (t >= 0) {
-						y = t;
-					} else {
-						// if can't go up, still go down to prevent blocking cursor
-						y += v;
-					}
-				}
-				else y += v;
-				
-
-				x += window.scrollX;
-				y += window.scrollY;
-			}
-		}
-		else {
-			x += window.scrollX;
-			y += window.scrollY;
-		}
-
-		popup.style.left = x + 'px';
-		popup.style.top = y + 'px';
-		popup.style.display = '';
-	},
-	
-	hidePopup: function() {
-		var popup = document.getElementById('rikaichan-window');
-		if (popup) {
-			popup.style.display = 'none';
-			popup.innerHTML = '';
-		}
-		this.title = null;
-	},
-	
-	isVisible: function() {
-		var popup = document.getElementById('rikaichan-window');
-		return (popup) && (popup.style.display != 'none');
-	},
-
-	clearHi: function() {
-		var tdata = window.rikaichan;
-		if ((!tdata) || (!tdata.prevSelView)) return;
-		if (tdata.prevSelView.closed) {
-			tdata.prevSelView = null;
-			return;
-		}
-		
-		var sel = tdata.prevSelView.getSelection();
-		// If there is an empty selection or the selection was done by
-		// rikaikun then we'll clear it
-		if ((!sel.toString()) || (tdata.selText == sel.toString())) {
-			// In the case of no selection we clear the oldTA
-			// The reason for this is becasue if there's no selection 
-			// we probably clicked somewhere else and we don't want to 
-			// bounce back.
-		    if(!sel.toString())
-		        tdata.oldTA = null;
-				
-			// clear all selections
-		    sel.removeAllRanges();
-		    //Text area stuff
-			// If oldTA is still around that means we had a highlighted region
-			// which we just cleared and now we're going to jump back to where we were
-			// the cursor was before our lookup
-			// if oldCaret is less than 0 it means we clicked outside the box and shouldn't
-			// come back
-		    if(tdata.oldTA && tdata.oldCaret >= 0) {
-		        tdata.oldTA.selectionStart = tdata.oldTA.selectionEnd = tdata.oldCaret; 
-		      
-		    }
-		    
-		}
-		tdata.prevSelView = null;
-		tdata.kanjiChar = null;
-		tdata.selText = null;
-	},
-	
-	lastFound: null,
-
-	configPage: function() {
-		window.openDialog('chrome://rikaichan/content/prefs.xul', '', 'chrome,centerscreen');
-	},
-	
-	keysDown: [],
-	lastPos: { x: null, y: null},
-	lastTarget: null,
-
-	onKeyDown: function(ev) { rcxContent._onKeyDown(ev) },
-	_onKeyDown: function(ev) {
-//		this.status("keyCode=" + ev.keyCode + ' charCode=' + ev.charCode + ' detail=' + ev.detail);
-
-		if (window.rikaichan.config.showOnKey !== "" && (ev.altKey || ev.ctrlKey || ev.key == "AltGraph")) {
-			if (this.lastTarget !== null) {
-				//console.log(ev);
-				var myEv = {
-					clientX: this.lastPos.x,
-					clientY: this.lastPos.y,
-					target: this.lastTarget,
-					altKey: ev.altKey || ev.key == "AltGraph",
-					ctrlKey: ev.ctrlKey,
-					shiftKey: ev.shiftKey,
-					noDelay: true
-				};
-				this.tryUpdatePopup(myEv);
-			}
-			return;
-		}
-		if ((ev.shiftKey) && (ev.keyCode != 16)) return;
-		if (this.keysDown[ev.keyCode]) return;
-		if (!this.isVisible()) return;
-		if (window.rikaichan.config.disablekeys == 'true' && (ev.keyCode != 16)) return;
-
-		var i;
-
-		switch (ev.keyCode) {
-		case 16:	// shift
-		case 13:	// enter
-			//this.showMode = (this.showMode + 1) % this.dictCount;
-			//chrome.extension.sendMessage({"type":"nextDict"});
-			this.show(ev.currentTarget.rikaichan, this.nextDict);
-			break;
-		case 27:	// esc
-			this.hidePopup();
-			this.clearHi();
-			break;
-		case 65:	// a
-			this.altView = (this.altView + 1) % 3;
-			this.show(ev.currentTarget.rikaichan, this.sameDict);
-			break;
-		case 67:	// c
-			chrome.extension.sendMessage({"type":"copyToClip", "entry":rcxContent.lastFound});
-			break;
-		case 66:	// b
-			var ofs = ev.currentTarget.rikaichan.uofs;
-			for (i = 50; i > 0; --i) {
-				ev.currentTarget.rikaichan.uofs = --ofs;
-				//chrome.extension.sendMessage({"type":"resetDict"});
-				//this.showMode = 0;
-				if (this.show(ev.currentTarget.rikaichan, this.defaultDict) >= 0) {
-					if (ofs >= ev.currentTarget.rikaichan.uofs) break;	// ! change later
-				}
-			}
-			break;
-		case 68:	// d
-			chrome.extension.sendMessage({"type":"switchOnlyReading"});
-			this.show(ev.currentTarget.rikaichan, this.sameDict);
-			break;
-		case 77:	// m
-			ev.currentTarget.rikaichan.uofsNext = 1;
-		case 78:	// n
-			for (i = 50; i > 0; --i) {
-				ev.currentTarget.rikaichan.uofs += ev.currentTarget.rikaichan.uofsNext;
-				//chrome.extension.sendMessage({"type":"resetDict"});
-				//this.showMode = 0;
-				if (this.show(ev.currentTarget.rikaichan, this.defaultDict) >= 0) break;
-			}
-			break;
-		case 89:	// y
-			this.altView = 0;
-			ev.currentTarget.rikaichan.popY += 20;
-			this.show(ev.currentTarget.rikaichan, this.sameDict);
-			break;
-		default:
-			return;
-		}
-
-		this.keysDown[ev.keyCode] = 1;
-
-		// don't eat shift if in this mode
-		if (true/*!this.cfg.nopopkeys*/) {
-			ev.preventDefault();
-		}
-	},
-	
-	mDown: false,
-	
-	onMouseDown: function(ev) { rcxContent._onMouseDown(ev) },
-	_onMouseDown: function(ev) {
-	        if(ev.button != 0)
-	            return;
-		if(this.isVisible())
-		    this.clearHi();
-		mDown = true;
-		
-		// If we click outside of a text box then we set
-		// oldCaret to -1 as an indicator not to restore position
-		// Otherwise, we switch our saved textarea to whereever
-		// we just clicked
-		if(!('form' in ev.target))
-		    window.rikaichan.oldCaret =  -1;
-		else
-		    window.rikaichan.oldTA = ev.target;
-	},
-	
-	onMouseUp: function(ev) { rcxContent._onMouseUp(ev) },
-	_onMouseUp: function(ev) {
-	        if(ev.button != 0)
-	            return;
-		mDown = false;
-	},
-	
-	onKeyUp: function(ev) {
-		if (rcxContent.keysDown[ev.keyCode]) rcxContent.keysDown[ev.keyCode] = 0;
-	},
-	
-		unicodeInfo: function(c) {
-		 hex = '0123456789ABCDEF';
-		 u = c.charCodeAt(0);
-		return c + ' U' + hex[(u >>> 12) & 15] + hex[(u >>> 8) & 15] + hex[(u >>> 4) & 15] + hex[u & 15];
-	},
-
-	kanjiN: 1,
-	namesN: 2,
-
-	inlineNames: {
-		// text node
-		'#text': true,
-
-		// font style
-		'FONT': true,
-		'TT': true,
-		'I' : true,
-		'B' : true,
-		'BIG' : true,
-		'SMALL' : true,
-		//deprecated
-		'STRIKE': true,
-		'S': true,
-		'U': true,
-
-		// phrase
-		'EM': true,
-		'STRONG': true,
-		'DFN': true,
-		'CODE': true,
-		'SAMP': true,
-		'KBD': true,
-		'VAR': true,
-		'CITE': true,
-		'ABBR': true,
-		'ACRONYM': true,
-
-		// special, not included IMG, OBJECT, BR, SCRIPT, MAP, BDO
-		'A': true,
-		'Q': true,
-		'SUB': true,
-		'SUP': true,
-		'SPAN': true,
-		'WBR': true,
-
-		// ruby
-		'RUBY': true,
-		'RBC': true,
-		'RTC': true,
-		'RB': true,
-		'RT': true,
-		'RP': true
-	},	
-	isInline: function(node) {
-		return this.inlineNames.hasOwnProperty(node.nodeName) || 
-		// only check styles for elements
-		// comments do not have getComputedStyle method
-		(document.nodeType == Node.ELEMENT_NODE && 
-			(document.defaultView.getComputedStyle(node,null).getPropertyValue('display') == 'inline' ||
-			document.defaultView.getComputedStyle(node,null).getPropertyValue('display') == 'inline-block')
-		);
-	},
-
-	// XPath expression which evaluates to text nodes
-	// tells rikaichan which text to translate
-	// expression to get all text nodes that are not in (RP or RT) elements
-	textNodeExpr: 'descendant-or-self::text()[not(parent::rp) and not(ancestor::rt)]',
-
-	// XPath expression which evaluates to a boolean. If it evaluates to true
-	// then rikaichan will not start looking for text in this text node
-	// ignore text in RT elements
-	startElementExpr: 'boolean(parent::rp or ancestor::rt)',
-
-	// Gets text from a node
-	// returns a string
-	// node: a node
-	// selEnd: the selection end object will be changed as a side effect
-	// maxLength: the maximum length of returned string
-	// xpathExpr: an XPath expression, which evaluates to text nodes, will be evaluated
-	// relative to "node" argument
-	getInlineText: function (node, selEndList, maxLength, xpathExpr) {
-		var text = '';
-		var endIndex;
-
-		if (node.nodeName == '#text') {
-			endIndex = Math.min(maxLength, node.data.length);
-			selEndList.push({node: node, offset: endIndex});
-			return node.data.substring(0, endIndex);
-		}
-
-		var result = xpathExpr.evaluate(node, XPathResult.ORDERED_NODE_ITERATOR_TYPE, null);
-
-		while ((text.length < maxLength) && (node = result.iterateNext())) {
-			endIndex = Math.min(node.data.length, maxLength - text.length);
-			text += node.data.substring(0, endIndex);
-			selEndList.push( {node: node, offset: endIndex} );
-		}
-
-		return text;
-	},
-
-	// given a node which must not be null,
-	// returns either the next sibling or next sibling of the father or
-	// next sibling of the fathers father and so on or null
-	getNext: function(node) {
-		var nextNode;
-
-		if ((nextNode = node.nextSibling) != null)
-			return nextNode
-		if (((nextNode = node.parentNode) != null) && this.isInline(nextNode))
-			return this.getNext(nextNode);
-
-		return null;
-	},
-
-	getTextFromRange: function (rangeParent, offset, selEndList, maxLength) {
-		if(rangeParent.nodeName == 'TEXTAREA' || rangeParent.nodeName == 'INPUT') {
-			var endIndex = Math.min(rangeParent.data.length, offset + maxLength);
-			return rangeParent.value.substring(offset, endIndex);
-		}
-	
-		var text = '';
-		
-		var endIndex;
-
-		var xpathExpr = rangeParent.ownerDocument.createExpression(this.textNodeExpr, null);
-
-		if (rangeParent.ownerDocument.evaluate(this.startElementExpr, rangeParent, null, XPathResult.BOOLEAN_TYPE, null).booleanValue)
-			return '';
-
-		if (rangeParent.nodeType != Node.TEXT_NODE)
-			return '';
-
-		endIndex = Math.min(rangeParent.data.length, offset + maxLength);
-		text += rangeParent.data.substring(offset, endIndex);
-		selEndList.push( {node: rangeParent, offset: endIndex} );
-
-		var nextNode = rangeParent;
-		while (((nextNode = this.getNext(nextNode)) != null) && (this.isInline(nextNode)) && (text.length < maxLength))
-			text += this.getInlineText(nextNode, selEndList, maxLength - text.length, xpathExpr);
-
-		return text;
-	},
-
-	// Hack because SelEnd can't be sent in messages
-	lastSelEnd:  [],
-	// Hack because ro was coming out always 0 for some reason.
-	lastRo: 0,
-	
-	show: function(tdata, dictOption) {
-		var rp = tdata.prevRangeNode;
-		var ro = tdata.prevRangeOfs + tdata.uofs;
-		var u;
-
-		tdata.uofsNext = 1;
-
-		if (!rp) {
-			this.clearHi();
-			this.hidePopup();
-			return 0;
-		}
-
-		if ((ro < 0) || (ro >= rp.data.length)) {
-			this.clearHi();
-			this.hidePopup();
-			return 0;
-		}
-
-		// if we have '   XYZ', where whitespace is compressed, X never seems to get selected
-		while (((u = rp.data.charCodeAt(ro)) == 32) || (u == 9) || (u == 10)) {
-			++ro;
-			if (ro >= rp.data.length) {
-				this.clearHi();
-				this.hidePopup();
-				return 0;
-			}
-		}
-
-		//
-		if ((isNaN(u)) ||
-			((u != 0x25CB) &&
-			((u < 0x3001) || (u > 0x30FF)) &&
-			((u < 0x3400) || (u > 0x9FFF)) &&
-			((u < 0xF900) || (u > 0xFAFF)) &&
-			((u < 0xFF10) || (u > 0xFF9D)))) {
-			this.clearHi();
-			this.hidePopup();
-			return -2;
-		}
-
-		//selection end data
-		var selEndList = [];
-		var text = this.getTextFromRange(rp, ro, selEndList, 13 /*maxlength*/);
-		
-		lastSelEnd = selEndList;
-		lastRo = ro;
-		chrome.extension.sendMessage({"type":"xsearch", "text":text, "dictOption": String(dictOption) },
-		rcxContent.processEntry);
-		
-		return 1;
-		
-	},
-		
-	processEntry: function(e) {
-		tdata = window.rikaichan;
-		ro = lastRo;
-		selEndList = lastSelEnd;
-	
-		if (!e) {
-			rcxContent.hidePopup();
-			rcxContent.clearHi();
-			return -1;
-		}
-		rcxContent.lastFound = [e];
-
-		if (!e.matchLen) e.matchLen = 1;
-		tdata.uofsNext = e.matchLen;
-		tdata.uofs = (ro - tdata.prevRangeOfs);
-		
-		rp = tdata.prevRangeNode;
-		// don't try to highlight form elements
-		if ((rp) && ((tdata.config.highlight == 'true' && !this.mDown && !('form' in tdata.prevTarget))  || 
-					(('form' in tdata.prevTarget) && tdata.config.textboxhl == 'true'))) {
-			var doc = rp.ownerDocument;
-			if (!doc) {
-				rcxContent.clearHi();
-				rcxContent.hidePopup();
-				return 0;
-			}
-			rcxContent.highlightMatch(doc, rp, ro, e.matchLen, selEndList, tdata);
-			tdata.prevSelView = doc.defaultView;
-		}
-		
-		chrome.extension.sendMessage({"type":"makehtml", "entry":e}, rcxContent.processHtml);
-	},
-
-	processHtml: function(html) {
-		tdata = window.rikaichan;
-		rcxContent.showPopup(html, tdata.prevTarget, tdata.popX, tdata.popY, false);
-		return 1;
-	},
-
-	highlightMatch: function (doc, rp, ro, matchLen, selEndList, tdata) {
-	    var sel = doc.defaultView.getSelection();
-	    
-		// If selEndList is empty then we're dealing with a textarea/input situation
-		if (selEndList.length === 0) { 
-		    try {
-				if(rp.nodeName == 'TEXTAREA' || rp.nodeName == 'INPUT') {
-					
-					// If there is already a selected region not caused by
-					// rikaikun, leave it alone
-					if((sel.toString()) && (tdata.selText != sel.toString()))
-						return;
-					
-					// If there is no selected region and the saved
-					// textbox is the same as teh current one
-					// then save the current cursor position
-					// The second half of the condition let's us place the
-					// cursor in another text box without having it jump back
-					if(!sel.toString() && tdata.oldTA == rp) {
-						tdata.oldCaret = rp.selectionStart;
-						tdata.oldTA = rp;
-					}
-					rp.selectionStart = ro;
-					rp.selectionEnd = matchLen + ro;
-					
-					tdata.selText = rp.value.substring(ro, matchLen+ro);	
-				}
-		    }
-		    catch(err) {
-				// If there is an error it is probably caused by the input type
-				// being not text.  This is the most general way to deal with
-				// arbitrary types.
-				
-				// we set oldTA to null because we don't want to do weird stuf
-				// with buttons
-		        tdata.oldTA = null;
-		        //console.log("invalid input type for selection:" + rp.type);
-		        console.log(err.message);
-		    }
-		    return;
-		}
-		
-		// Special case for leaving a text box to an outside japanese
-		// Even if we're not currently in a text area we should save
-		// the last one we were in.
-		if(tdata.oldTA && !sel.toString() && tdata.oldCaret >= 0)
-			tdata.oldCaret = tdata.oldTA.selectionStart;   
-                
-		var selEnd;
-		var offset = matchLen + ro;
-
-		for (var i = 0, len = selEndList.length; i < len; i++) {
-			selEnd = selEndList[i]
-			if (offset <= selEnd.offset) break;
-			offset -= selEnd.offset;
-		}
-
-		var range = doc.createRange();
-		range.setStart(rp, ro);
-		range.setEnd(selEnd.node, offset);
-
-		if ((sel.toString()) && (tdata.selText != sel.toString()))
-			return;
-		sel.removeAllRanges();
-		sel.addRange(range);
-		tdata.selText = sel.toString();
-	},
-
-	showTitle: function(tdata) {
-		chrome.extension.sendMessage({"type":"translate", "title":tdata.title}, 
-			rcxContent.processTitle);
-	},
-	
-	processTitle: function(e) {
-		tdata = window.rikaichan;
-		
-		if (!e) {
-			rcxContent.hidePopup();
-			return;
-		}
-
-		e.title = tdata.title.substr(0, e.textLen).replace(/[\x00-\xff]/g, function (c) { return '&#' + c.charCodeAt(0) + ';' } );
-		if (tdata.title.length > e.textLen) e.title += '...';
-
-		this.lastFound = [e];
-		
-		chrome.extension.sendMessage({"type":"makehtml", "entry":e}, rcxContent.processHtml);
-	},
-/*
-	inRange: function (event) {
-		var selection = event.view.getSelection();
-		if ((selection.rangeCount === 0) || (!event.rangeParent)) return false;
-		var newRange = event.view.document.createRange();
-		newRange.setStart(event.rangeParent, event.rangeOffset);
-		newRange.setEnd(event.rangeParent, event.rangeOffset);
-
-		var curRange = selection.getRangeAt(0);
-		if (newRange.compareBoundaryPoints(Range.START_TO_START, curRange) > -1 &&
-			newRange.compareBoundaryPoints(Range.END_TO_END, curRange) < 0)
-			return true;
-		else return false;
-	},
-	
-*/
-
-	getFirstTextChild: function(node) {
-		return document.evaluate('descendant::text()[not(parent::rp) and not(ancestor::rt)]',
-							node, null, XPathResult.ANY_TYPE, null).iterateNext();
-			//
-	},
-	
-	makeFake: function(real) {
-		var fake = document.createElement('div');
-		var realRect = real.getBoundingClientRect();
-		fake.innerText = real.value;
-		fake.style.cssText = document.defaultView.getComputedStyle(real, "").cssText;
-		fake.scrollTop = real.scrollTop;
-		fake.scrollLeft = real.scrollLeft;
-		fake.style.position = "absolute";
-		fake.style.zIndex = 7777;
-		fake.style.top = realRect.top + 'px';
-		fake.style.left = realRect.left + 'px';
-
-		return fake;
-		
-	},
-	
-	getTotalOffset: function(parent, tNode, offset) {
-	    var fChild = parent.firstChild;
-	    var realO = offset;
-	    if(fChild == tNode)
-	        return offset;
-	    do {
-	        var val = 0;
-	        if(fChild.nodeName == "BR") {
-	            val = 1;
-	        }
-	        else {
-	            val = (fChild.data ? fChild.data.length : 0)
-	        }
-	        realO += val;
-	    }
-	    while((fChild = fChild.nextSibling) != tNode);
-	    
-	    return realO;
-	
-	},
-	
-	onMouseMove: function(ev) {
-		rcxContent.lastPos.x = ev.clientX;
-		rcxContent.lastPos.y = ev.clientY;
-		rcxContent.lastTarget = ev.target;
-		rcxContent.tryUpdatePopup(ev);
-	},
-	tryUpdatePopup: function(ev) {
-		var altGraph = ev.getModifierState && ev.getModifierState("AltGraph");
-
-		if ((window.rikaichan.config.showOnKey.includes("Alt") && !ev.altKey && !altGraph) ||
-			 (window.rikaichan.config.showOnKey.includes("Ctrl") && !ev.ctrlKey)) {
-			this.clearHi();
-			this.hidePopup();
-			return;
-		}
-
-		var fake;
-		var tdata = window.rikaichan; // per-tab data
-		var range = document.caretRangeFromPoint(ev.clientX, ev.clientY);
-		var rp = range.startContainer;
-		var ro = range.startOffset;
-		// Put this in a try catch so that an exception here doesn't prevent editing due to div.
-		try {
-			if(ev.target.nodeName == 'TEXTAREA' || ev.target.nodeName == 'INPUT') {
-				fake = rcxContent.makeFake(ev.target);
-				document.body.appendChild(fake);
-				fake.scrollTop = ev.target.scrollTop;
-				fake.scrollLeft = ev.target.scrollLeft;
-			}
-			
-			if(fake) {
-				// At the end of a line, don't do anything or you just get beginning of next line
-				if((rp.data) && rp.data.length == ro) {
-					document.body.removeChild(fake);
-					return;
-				}
-				fake.style.display = "none";
-				ro = this.getTotalOffset(rp.parentNode, rp, ro);
-			}
-			
-	/*   		console.log( "offset: " + ro + " parentContainer: " +  rp.nodeName + 
-				" total size: " + (rp.data?rp.data.length:"") + " target: " + ev.target.nodeName + 
-				" parentparent: " + rp.parentNode.nodeName); */
-			
-			
-			// This is to account for bugs in caretRangeFromPoint
-			// It includes the fact that it returns text nodes over non text nodes
-			// and also the fact that it miss the first character of inline nodes.
-
-			// If the range offset is equal to the node data length
-			// Then we have the second case and need to correct.
-			if((rp.data) && ro == rp.data.length) {
-				// A special exception is the WBR tag which is inline but doesn't
-				// contain text.
-				if((rp.nextSibling) && (rp.nextSibling.nodeName == 'WBR')) {
-					rp = rp.nextSibling.nextSibling;
-					ro = 0;
-				}
-				// If we're to the right of an inline character we can use the target.
-				// However, if we're just in a blank spot don't do anything.
-				else if(rcxContent.isInline(ev.target))	{
-						if(rp.parentNode == ev.target)
-							;
-						else if(fake && rp.parentNode.innerText == ev.target.value)
-							;
-						else {
-						rp = ev.target.firstChild;
-						ro = 0;
-					}
-				}
-				// Otherwise we're on the right and can take the next sibling of the
-				// inline element.
-				else{
-					rp = rp.parentNode.nextSibling
-					ro = 0;
-				}
-			}
-			// The case where the before div is empty so the false spot is in the parent
-			// But we should be able to take the target.
-			// The 1 seems random but it actually represents the preceding empty tag
-			// also we don't want it to mess up with our fake div
-			// Also, form elements don't seem to fall into this case either.
-			if(!(fake) && !('form' in ev.target) && rp && rp.parentNode != ev.target && ro == 1) {
-				rp = rcxContent.getFirstTextChild(ev.target);
-				ro=0;
-			}
-			
-			
-			// Otherwise, we're off in nowhere land and we should go home.
-			// offset should be 0 or max in this case.
-			else if(!(fake) && (!(rp) || ((rp.parentNode != ev.target)))){
-				rp = null;
-				ro = -1;
-				
-			}
-			
-			// For text nodes do special stuff
-			// we make rp the text area and keep the offset the same
-			// we give the text area data so it can act normal
-			if(fake) {
-				rp = ev.target;
-				rp.data = rp.value
-			}
-			
-			if (ev.target == tdata.prevTarget && this.isVisible()) {
-				//console.log("exit due to same target");
-				if (tdata.title) {
-					if(fake) document.body.removeChild(fake);
-					return;
-				}
-				if ((rp == tdata.prevRangeNode) && (ro == tdata.prevRangeOfs)) {
-					if(fake) document.body.removeChild(fake);
-					return;
-				}
-			}
-			
-			if(fake) document.body.removeChild(fake);
-		}
-		catch(err) {
-			console.log(err.message);
-			if(fake) document.body.removeChild(fake);
-			return;
-		}
-		
-			
-/*  		if ((rp) && (rp.nodeType != Node.TEXT_NODE) && !('form' in rp)) {
-			rp = null;
-			ro = -1;
-		}  */
-
-		tdata.prevTarget = ev.target;
-		tdata.prevRangeNode = rp;
-		tdata.prevRangeOfs = ro;
-		tdata.title = null;
-		tdata.uofs = 0;
-		this.uofsNext = 1;
-
-		var delay = !!ev.noDelay ? 1 : window.rikaichan.config.popupDelay;
-
-		if ((rp) && (rp.data) && (ro < rp.data.length)) {
-			this.forceKanji = ev.shiftKey ? 1 : 0;
-			tdata.popX = ev.clientX;
-			tdata.popY = ev.clientY;
-			tdata.timer = setTimeout(
-				function(rangeNode, rangeOffset) {
-					if (!window.rikaichan || rangeNode != window.rikaichan.prevRangeNode || ro != window.rikaichan.prevRangeOfs) {
-						return;
-					}
-					rcxContent.show(tdata, rcxContent.forceKanji ? rcxContent.forceKanji : rcxContent.defaultDict);
-				}, delay, rp, ro);
-			return;
-		}
-
-		if (true /*this.cfg.title*/) {
-			if ((typeof(ev.target.title) == 'string') && (ev.target.title.length)) {
-				tdata.title = ev.target.title;
-			}
-			else if ((typeof(ev.target.alt) == 'string') && (ev.target.alt.length)) {
-				tdata.title = ev.target.alt;
-			}
-		}
-
-		// FF3
-		if (ev.target.nodeName == 'OPTION') {
-			tdata.title = ev.target.text;
-		}
-		else if (ev.target.nodeName == 'SELECT') {
-			tdata.title = ev.target.options[ev.target.selectedIndex].text;
-		}
-
-		if (tdata.title) {
-			tdata.popX = ev.clientX;
-			tdata.popY = ev.clientY;
-			tdata.timer = setTimeout(
-				function(tdata, title) {
-					if (!window.rikaichan || title !== window.rikaichan.title) {
-						return;
-					}
-					rcxContent.showTitle(tdata);
-				}, delay, tdata, tdata.title);
-		}
-		else {
-			// dont close just because we moved from a valid popup slightly over to a place with nothing
-			var dx = tdata.popX - ev.clientX;
-			var dy = tdata.popY - ev.clientY;
-			var distance = Math.sqrt(dx * dx + dy * dy);
-			if (distance > 4) {
-				this.clearHi();
-				this.hidePopup();
-			}
-		}
-
-	}
-}
-
-//Event Listeners
-chrome.runtime.onMessage.addListener(
-	function(request, sender, sendResponse) {
-		switch(request.type) {
-			case 'enable':
-<<<<<<< HEAD
-				rcxContent.enableTab(request.config);
-				console.log("enable");
-=======
-				rcxContent.enableTab();
-				window.rikaichan.config = request.config;
->>>>>>> 5be8b26d
-				break;
-			case 'disable':
-				rcxContent.disableTab();
-				break;
-			case 'showPopup':
-				rcxContent.showPopup(request.text);
-				break;
-			default:
-		}
-	}
-);
-
-// When a page first loads, checks to see if it should enable script
-chrome.extension.sendMessage({"type":"enable?"});
+/*
+
+	Rikaikun
+	Copyright (C) 2010 Erek Speed
+	http://code.google.com/p/rikaikun/
+	
+	---
+
+	Originally based on Rikaichan 1.07
+	by Jonathan Zarate
+	http://www.polarcloud.com/
+
+	---
+
+	Originally based on RikaiXUL 0.4 by Todd Rudick
+	http://www.rikai.com/
+	http://rikaixul.mozdev.org/
+
+	---
+
+	This program is free software; you can redistribute it and/or modify
+	it under the terms of the GNU General Public License as published by
+	the Free Software Foundation; either version 2 of the License, or
+	(at your option) any later version.
+
+	This program is distributed in the hope that it will be useful,
+	but WITHOUT ANY WARRANTY; without even the implied warranty of
+	MERCHANTABILITY or FITNESS FOR A PARTICULAR PURPOSE.  See the
+	GNU General Public License for more details.
+
+	You should have received a copy of the GNU General Public License
+	along with this program; if not, write to the Free Software
+	Foundation, Inc., 51 Franklin St, Fifth Floor, Boston, MA  02110-1301  USA
+
+	---
+
+	Please do not change or remove any of the copyrights or links to web pages
+	when modifying any of the files. - Jon
+
+*/
+
+var rcxContent = {
+
+	dictCount: 3,
+	altView: 0,
+
+	sameDict: 0,
+	forceKanji: 0,
+	defaultDict: 2,
+	nextDict: 3,
+	
+	//Adds the listeners and stuff.
+	enableTab: function(config) {
+		if (window.rikaichan == null) {
+			window.rikaichan = {};
+			window.addEventListener('mousemove', this.onMouseMove, false);
+			window.addEventListener('keydown', this.onKeyDown, true);
+			window.addEventListener('keyup', this.onKeyUp, true);
+			window.addEventListener('mousedown', this.onMouseDown, false);
+			window.addEventListener('mouseup', this.onMouseUp, false);
+		}
+		window.rikaichan.config = config;
+		this.altView = parseInt(config.popupLocation);
+	},
+	
+	//Removes the listeners and stuff
+	disableTab: function() {
+		if(window.rikaichan != null) {
+			var e;
+			window.removeEventListener('mousemove', this.onMouseMove, false);
+			window.removeEventListener('keydown', this.onKeyDown, true);
+			window.removeEventListener('keyup', this.onKeyUp, true);
+			window.removeEventListener('mosuedown', this.onMouseDown, false);
+			window.removeEventListener('mouseup', this.onMouseUp, false);
+
+			e = document.getElementById('rikaichan-css');
+			if (e) e.parentNode.removeChild(e);
+			e = document.getElementById('rikaichan-window');
+			if (e) e.parentNode.removeChild(e);
+
+			this.clearHi();
+			delete window.rikaichan;
+		}
+	},
+	
+	getContentType: function(tDoc) {
+		var m = tDoc.getElementsByTagName('meta');
+		for(var i in m) {
+			if(m[i].httpEquiv == 'Content-Type') {
+				var con = m[i].content;
+				con = con.split(';');
+				return con[0];
+			}
+		}
+		return null;
+	},
+
+	showPopup: function(text, elem, x, y, looseWidth) {
+		topdoc = window.document;
+
+		if ((isNaN(x)) || (isNaN(y))) x = y = 0;
+
+
+		var popup = topdoc.getElementById('rikaichan-window');
+		if (!popup) {
+			var css = topdoc.createElementNS('http://www.w3.org/1999/xhtml', 'link');
+			css.setAttribute('rel', 'stylesheet');
+			css.setAttribute('type', 'text/css');
+			var cssdoc = window.rikaichan.config.css;
+			css.setAttribute('href', chrome.extension.getURL('css/popup-' + 
+																cssdoc + '.css'));
+			css.setAttribute('id', 'rikaichan-css');
+			topdoc.getElementsByTagName('head')[0].appendChild(css);
+
+			popup = topdoc.createElementNS('http://www.w3.org/1999/xhtml', 'div');
+			popup.setAttribute('id', 'rikaichan-window');
+			topdoc.documentElement.appendChild(popup);
+
+			popup.addEventListener('dblclick',
+				function (ev) {
+					rcxContent.hidePopup();
+					ev.stopPropagation();
+				}, true);
+
+			/* if (this.cfg.resizedoc) {
+				if ((topdoc.body.clientHeight < 1024) && (topdoc.body.style.minHeight == '')) {
+					topdoc.body.style.minHeight = '1024px';
+					topdoc.body.style.overflow = 'auto';
+				}
+			} */
+		}
+
+		popup.style.width = 'auto';
+		popup.style.height = 'auto';
+		popup.style.maxWidth = (looseWidth ? '' : '600px');
+
+		if (rcxContent.getContentType(topdoc) == 'text/plain') {
+			var df = document.createDocumentFragment();
+			df.appendChild(document.createElementNS('http://www.w3.org/1999/xhtml', 'span'));
+			df.firstChild.innerHTML = text;
+
+			while (popup.firstChild) {
+				popup.removeChild(popup.firstChild);
+			}
+			popup.appendChild(df.firstChild);
+		}
+		else {
+			popup.innerHTML = text;
+		}
+
+		if (elem) {
+			popup.style.top = '-1000px';
+			popup.style.left = '0px';
+			popup.style.display = '';
+
+			bbo = window;
+			var pW = popup.offsetWidth;
+			var pH = popup.offsetHeight;
+
+			// guess!
+			if (pW <= 0) pW = 200;
+			if (pH <= 0) {
+				pH = 0;
+				var j = 0;
+				while ((j = text.indexOf('<br/>', j)) != -1) {
+					j += 5;
+					pH += 22;
+				}
+				pH += 25;
+			}
+
+			if (this.altView == 1) {
+				x = window.scrollX;
+				y = window.scrollY;
+			}
+			else if (this.altView == 2) {
+				x = (window.innerWidth - (pW + 20)) + window.scrollX;
+				y = (window.innerHeight - (pH + 20)) + window.scrollY;
+			}
+			// FIXME: This probably doesn't actually work
+			else if (elem instanceof window.HTMLOptionElement) {
+				// these things are always on z-top, so go sideways
+
+				x = 0;
+				y = 0;
+
+				var p = elem;
+				while (p) {
+					x += p.offsetLeft;
+					y += p.offsetTop;
+					p = p.offsetParent;
+				}
+				if (elem.offsetTop > elem.parentNode.clientHeight) y -= elem.offsetTop;
+
+				if ((x + popup.offsetWidth) > window.innerWidth) {
+					// too much to the right, go left
+					x -= popup.offsetWidth + 5;
+					if (x < 0) x = 0;
+				}
+				else {
+					// use SELECT's width
+					x += elem.parentNode.offsetWidth + 5;
+				}
+
+/*
+				// in some cases (ex: google.co.jp), ebo doesn't add the width of the scroller (?), so use SELECT's width
+				const epbo = elem.ownerDocument.getBoxObjectFor(elem.parentNode);
+
+				const ebo = elem.ownerDocument.getBoxObjectFor(elem);
+				x = ebo.screenX - bbo.screenX;
+				y = ebo.screenY - bbo.screenY;
+
+				if (x > (window.innerWidth - (x + epbo.width))) {
+					x = (x - popup.offsetWidth - 5);
+					if (x < 0) x = 0;
+				}
+				else {
+					x += epbo.width + 5;
+				}
+*/
+			}
+			else {
+				//x -= bbo.screenX;
+				//y -= bbo.screenY;
+
+				// go left if necessary
+				if ((x + pW) > (window.innerWidth - 20)) {
+					x = (window.innerWidth - pW) - 20;
+					if (x < 0) x = 0;
+				}
+
+				// below the mouse
+				var v = 25;
+
+				// under the popup title
+				if ((elem.title) && (elem.title != '')) v += 20;
+
+				// go up if necessary
+				if ((y + v + pH) > window.innerHeight) {
+					var t = y - pH - 30;
+					if (t >= 0) {
+						y = t;
+					} else {
+						// if can't go up, still go down to prevent blocking cursor
+						y += v;
+					}
+				}
+				else y += v;
+				
+
+				x += window.scrollX;
+				y += window.scrollY;
+			}
+		}
+		else {
+			x += window.scrollX;
+			y += window.scrollY;
+		}
+
+		popup.style.left = x + 'px';
+		popup.style.top = y + 'px';
+		popup.style.display = '';
+	},
+	
+	hidePopup: function() {
+		var popup = document.getElementById('rikaichan-window');
+		if (popup) {
+			popup.style.display = 'none';
+			popup.innerHTML = '';
+		}
+		this.title = null;
+	},
+	
+	isVisible: function() {
+		var popup = document.getElementById('rikaichan-window');
+		return (popup) && (popup.style.display != 'none');
+	},
+
+	clearHi: function() {
+		var tdata = window.rikaichan;
+		if ((!tdata) || (!tdata.prevSelView)) return;
+		if (tdata.prevSelView.closed) {
+			tdata.prevSelView = null;
+			return;
+		}
+		
+		var sel = tdata.prevSelView.getSelection();
+		// If there is an empty selection or the selection was done by
+		// rikaikun then we'll clear it
+		if ((!sel.toString()) || (tdata.selText == sel.toString())) {
+			// In the case of no selection we clear the oldTA
+			// The reason for this is becasue if there's no selection 
+			// we probably clicked somewhere else and we don't want to 
+			// bounce back.
+		    if(!sel.toString())
+		        tdata.oldTA = null;
+				
+			// clear all selections
+		    sel.removeAllRanges();
+		    //Text area stuff
+			// If oldTA is still around that means we had a highlighted region
+			// which we just cleared and now we're going to jump back to where we were
+			// the cursor was before our lookup
+			// if oldCaret is less than 0 it means we clicked outside the box and shouldn't
+			// come back
+		    if(tdata.oldTA && tdata.oldCaret >= 0) {
+		        tdata.oldTA.selectionStart = tdata.oldTA.selectionEnd = tdata.oldCaret; 
+		      
+		    }
+		    
+		}
+		tdata.prevSelView = null;
+		tdata.kanjiChar = null;
+		tdata.selText = null;
+	},
+	
+	lastFound: null,
+
+	configPage: function() {
+		window.openDialog('chrome://rikaichan/content/prefs.xul', '', 'chrome,centerscreen');
+	},
+	
+	keysDown: [],
+	lastPos: { x: null, y: null},
+	lastTarget: null,
+
+	onKeyDown: function(ev) { rcxContent._onKeyDown(ev) },
+	_onKeyDown: function(ev) {
+//		this.status("keyCode=" + ev.keyCode + ' charCode=' + ev.charCode + ' detail=' + ev.detail);
+
+		if (window.rikaichan.config.showOnKey !== "" && (ev.altKey || ev.ctrlKey || ev.key == "AltGraph")) {
+			if (this.lastTarget !== null) {
+				//console.log(ev);
+				var myEv = {
+					clientX: this.lastPos.x,
+					clientY: this.lastPos.y,
+					target: this.lastTarget,
+					altKey: ev.altKey || ev.key == "AltGraph",
+					ctrlKey: ev.ctrlKey,
+					shiftKey: ev.shiftKey,
+					noDelay: true
+				};
+				this.tryUpdatePopup(myEv);
+			}
+			return;
+		}
+		if ((ev.shiftKey) && (ev.keyCode != 16)) return;
+		if (this.keysDown[ev.keyCode]) return;
+		if (!this.isVisible()) return;
+		if (window.rikaichan.config.disablekeys == 'true' && (ev.keyCode != 16)) return;
+
+		var i;
+
+		switch (ev.keyCode) {
+		case 16:	// shift
+		case 13:	// enter
+			//this.showMode = (this.showMode + 1) % this.dictCount;
+			//chrome.extension.sendMessage({"type":"nextDict"});
+			this.show(ev.currentTarget.rikaichan, this.nextDict);
+			break;
+		case 27:	// esc
+			this.hidePopup();
+			this.clearHi();
+			break;
+		case 65:	// a
+			this.altView = (this.altView + 1) % 3;
+			this.show(ev.currentTarget.rikaichan, this.sameDict);
+			break;
+		case 67:	// c
+			chrome.extension.sendMessage({"type":"copyToClip", "entry":rcxContent.lastFound});
+			break;
+		case 66:	// b
+			var ofs = ev.currentTarget.rikaichan.uofs;
+			for (i = 50; i > 0; --i) {
+				ev.currentTarget.rikaichan.uofs = --ofs;
+				//chrome.extension.sendMessage({"type":"resetDict"});
+				//this.showMode = 0;
+				if (this.show(ev.currentTarget.rikaichan, this.defaultDict) >= 0) {
+					if (ofs >= ev.currentTarget.rikaichan.uofs) break;	// ! change later
+				}
+			}
+			break;
+		case 68:	// d
+			chrome.extension.sendMessage({"type":"switchOnlyReading"});
+			this.show(ev.currentTarget.rikaichan, this.sameDict);
+			break;
+		case 77:	// m
+			ev.currentTarget.rikaichan.uofsNext = 1;
+		case 78:	// n
+			for (i = 50; i > 0; --i) {
+				ev.currentTarget.rikaichan.uofs += ev.currentTarget.rikaichan.uofsNext;
+				//chrome.extension.sendMessage({"type":"resetDict"});
+				//this.showMode = 0;
+				if (this.show(ev.currentTarget.rikaichan, this.defaultDict) >= 0) break;
+			}
+			break;
+		case 89:	// y
+			this.altView = 0;
+			ev.currentTarget.rikaichan.popY += 20;
+			this.show(ev.currentTarget.rikaichan, this.sameDict);
+			break;
+		default:
+			return;
+		}
+
+		this.keysDown[ev.keyCode] = 1;
+
+		// don't eat shift if in this mode
+		if (true/*!this.cfg.nopopkeys*/) {
+			ev.preventDefault();
+		}
+	},
+	
+	mDown: false,
+	
+	onMouseDown: function(ev) { rcxContent._onMouseDown(ev) },
+	_onMouseDown: function(ev) {
+	        if(ev.button != 0)
+	            return;
+		if(this.isVisible())
+		    this.clearHi();
+		mDown = true;
+		
+		// If we click outside of a text box then we set
+		// oldCaret to -1 as an indicator not to restore position
+		// Otherwise, we switch our saved textarea to whereever
+		// we just clicked
+		if(!('form' in ev.target))
+		    window.rikaichan.oldCaret =  -1;
+		else
+		    window.rikaichan.oldTA = ev.target;
+	},
+	
+	onMouseUp: function(ev) { rcxContent._onMouseUp(ev) },
+	_onMouseUp: function(ev) {
+	        if(ev.button != 0)
+	            return;
+		mDown = false;
+	},
+	
+	onKeyUp: function(ev) {
+		if (rcxContent.keysDown[ev.keyCode]) rcxContent.keysDown[ev.keyCode] = 0;
+	},
+	
+		unicodeInfo: function(c) {
+		 hex = '0123456789ABCDEF';
+		 u = c.charCodeAt(0);
+		return c + ' U' + hex[(u >>> 12) & 15] + hex[(u >>> 8) & 15] + hex[(u >>> 4) & 15] + hex[u & 15];
+	},
+
+	kanjiN: 1,
+	namesN: 2,
+
+	inlineNames: {
+		// text node
+		'#text': true,
+
+		// font style
+		'FONT': true,
+		'TT': true,
+		'I' : true,
+		'B' : true,
+		'BIG' : true,
+		'SMALL' : true,
+		//deprecated
+		'STRIKE': true,
+		'S': true,
+		'U': true,
+
+		// phrase
+		'EM': true,
+		'STRONG': true,
+		'DFN': true,
+		'CODE': true,
+		'SAMP': true,
+		'KBD': true,
+		'VAR': true,
+		'CITE': true,
+		'ABBR': true,
+		'ACRONYM': true,
+
+		// special, not included IMG, OBJECT, BR, SCRIPT, MAP, BDO
+		'A': true,
+		'Q': true,
+		'SUB': true,
+		'SUP': true,
+		'SPAN': true,
+		'WBR': true,
+
+		// ruby
+		'RUBY': true,
+		'RBC': true,
+		'RTC': true,
+		'RB': true,
+		'RT': true,
+		'RP': true
+	},	
+	isInline: function(node) {
+		return this.inlineNames.hasOwnProperty(node.nodeName) || 
+		// only check styles for elements
+		// comments do not have getComputedStyle method
+		(document.nodeType == Node.ELEMENT_NODE && 
+			(document.defaultView.getComputedStyle(node,null).getPropertyValue('display') == 'inline' ||
+			document.defaultView.getComputedStyle(node,null).getPropertyValue('display') == 'inline-block')
+		);
+	},
+
+	// XPath expression which evaluates to text nodes
+	// tells rikaichan which text to translate
+	// expression to get all text nodes that are not in (RP or RT) elements
+	textNodeExpr: 'descendant-or-self::text()[not(parent::rp) and not(ancestor::rt)]',
+
+	// XPath expression which evaluates to a boolean. If it evaluates to true
+	// then rikaichan will not start looking for text in this text node
+	// ignore text in RT elements
+	startElementExpr: 'boolean(parent::rp or ancestor::rt)',
+
+	// Gets text from a node
+	// returns a string
+	// node: a node
+	// selEnd: the selection end object will be changed as a side effect
+	// maxLength: the maximum length of returned string
+	// xpathExpr: an XPath expression, which evaluates to text nodes, will be evaluated
+	// relative to "node" argument
+	getInlineText: function (node, selEndList, maxLength, xpathExpr) {
+		var text = '';
+		var endIndex;
+
+		if (node.nodeName == '#text') {
+			endIndex = Math.min(maxLength, node.data.length);
+			selEndList.push({node: node, offset: endIndex});
+			return node.data.substring(0, endIndex);
+		}
+
+		var result = xpathExpr.evaluate(node, XPathResult.ORDERED_NODE_ITERATOR_TYPE, null);
+
+		while ((text.length < maxLength) && (node = result.iterateNext())) {
+			endIndex = Math.min(node.data.length, maxLength - text.length);
+			text += node.data.substring(0, endIndex);
+			selEndList.push( {node: node, offset: endIndex} );
+		}
+
+		return text;
+	},
+
+	// given a node which must not be null,
+	// returns either the next sibling or next sibling of the father or
+	// next sibling of the fathers father and so on or null
+	getNext: function(node) {
+		var nextNode;
+
+		if ((nextNode = node.nextSibling) != null)
+			return nextNode
+		if (((nextNode = node.parentNode) != null) && this.isInline(nextNode))
+			return this.getNext(nextNode);
+
+		return null;
+	},
+
+	getTextFromRange: function (rangeParent, offset, selEndList, maxLength) {
+		if(rangeParent.nodeName == 'TEXTAREA' || rangeParent.nodeName == 'INPUT') {
+			var endIndex = Math.min(rangeParent.data.length, offset + maxLength);
+			return rangeParent.value.substring(offset, endIndex);
+		}
+	
+		var text = '';
+		
+		var endIndex;
+
+		var xpathExpr = rangeParent.ownerDocument.createExpression(this.textNodeExpr, null);
+
+		if (rangeParent.ownerDocument.evaluate(this.startElementExpr, rangeParent, null, XPathResult.BOOLEAN_TYPE, null).booleanValue)
+			return '';
+
+		if (rangeParent.nodeType != Node.TEXT_NODE)
+			return '';
+
+		endIndex = Math.min(rangeParent.data.length, offset + maxLength);
+		text += rangeParent.data.substring(offset, endIndex);
+		selEndList.push( {node: rangeParent, offset: endIndex} );
+
+		var nextNode = rangeParent;
+		while (((nextNode = this.getNext(nextNode)) != null) && (this.isInline(nextNode)) && (text.length < maxLength))
+			text += this.getInlineText(nextNode, selEndList, maxLength - text.length, xpathExpr);
+
+		return text;
+	},
+
+	// Hack because SelEnd can't be sent in messages
+	lastSelEnd:  [],
+	// Hack because ro was coming out always 0 for some reason.
+	lastRo: 0,
+	
+	show: function(tdata, dictOption) {
+		var rp = tdata.prevRangeNode;
+		var ro = tdata.prevRangeOfs + tdata.uofs;
+		var u;
+
+		tdata.uofsNext = 1;
+
+		if (!rp) {
+			this.clearHi();
+			this.hidePopup();
+			return 0;
+		}
+
+		if ((ro < 0) || (ro >= rp.data.length)) {
+			this.clearHi();
+			this.hidePopup();
+			return 0;
+		}
+
+		// if we have '   XYZ', where whitespace is compressed, X never seems to get selected
+		while (((u = rp.data.charCodeAt(ro)) == 32) || (u == 9) || (u == 10)) {
+			++ro;
+			if (ro >= rp.data.length) {
+				this.clearHi();
+				this.hidePopup();
+				return 0;
+			}
+		}
+
+		//
+		if ((isNaN(u)) ||
+			((u != 0x25CB) &&
+			((u < 0x3001) || (u > 0x30FF)) &&
+			((u < 0x3400) || (u > 0x9FFF)) &&
+			((u < 0xF900) || (u > 0xFAFF)) &&
+			((u < 0xFF10) || (u > 0xFF9D)))) {
+			this.clearHi();
+			this.hidePopup();
+			return -2;
+		}
+
+		//selection end data
+		var selEndList = [];
+		var text = this.getTextFromRange(rp, ro, selEndList, 13 /*maxlength*/);
+		
+		lastSelEnd = selEndList;
+		lastRo = ro;
+		chrome.extension.sendMessage({"type":"xsearch", "text":text, "dictOption": String(dictOption) },
+		rcxContent.processEntry);
+		
+		return 1;
+		
+	},
+		
+	processEntry: function(e) {
+		tdata = window.rikaichan;
+		ro = lastRo;
+		selEndList = lastSelEnd;
+	
+		if (!e) {
+			rcxContent.hidePopup();
+			rcxContent.clearHi();
+			return -1;
+		}
+		rcxContent.lastFound = [e];
+
+		if (!e.matchLen) e.matchLen = 1;
+		tdata.uofsNext = e.matchLen;
+		tdata.uofs = (ro - tdata.prevRangeOfs);
+		
+		rp = tdata.prevRangeNode;
+		// don't try to highlight form elements
+		if ((rp) && ((tdata.config.highlight == 'true' && !this.mDown && !('form' in tdata.prevTarget))  || 
+					(('form' in tdata.prevTarget) && tdata.config.textboxhl == 'true'))) {
+			var doc = rp.ownerDocument;
+			if (!doc) {
+				rcxContent.clearHi();
+				rcxContent.hidePopup();
+				return 0;
+			}
+			rcxContent.highlightMatch(doc, rp, ro, e.matchLen, selEndList, tdata);
+			tdata.prevSelView = doc.defaultView;
+		}
+		
+		chrome.extension.sendMessage({"type":"makehtml", "entry":e}, rcxContent.processHtml);
+	},
+
+	processHtml: function(html) {
+		tdata = window.rikaichan;
+		rcxContent.showPopup(html, tdata.prevTarget, tdata.popX, tdata.popY, false);
+		return 1;
+	},
+
+	highlightMatch: function (doc, rp, ro, matchLen, selEndList, tdata) {
+	    var sel = doc.defaultView.getSelection();
+	    
+		// If selEndList is empty then we're dealing with a textarea/input situation
+		if (selEndList.length === 0) { 
+		    try {
+				if(rp.nodeName == 'TEXTAREA' || rp.nodeName == 'INPUT') {
+					
+					// If there is already a selected region not caused by
+					// rikaikun, leave it alone
+					if((sel.toString()) && (tdata.selText != sel.toString()))
+						return;
+					
+					// If there is no selected region and the saved
+					// textbox is the same as teh current one
+					// then save the current cursor position
+					// The second half of the condition let's us place the
+					// cursor in another text box without having it jump back
+					if(!sel.toString() && tdata.oldTA == rp) {
+						tdata.oldCaret = rp.selectionStart;
+						tdata.oldTA = rp;
+					}
+					rp.selectionStart = ro;
+					rp.selectionEnd = matchLen + ro;
+					
+					tdata.selText = rp.value.substring(ro, matchLen+ro);	
+				}
+		    }
+		    catch(err) {
+				// If there is an error it is probably caused by the input type
+				// being not text.  This is the most general way to deal with
+				// arbitrary types.
+				
+				// we set oldTA to null because we don't want to do weird stuf
+				// with buttons
+		        tdata.oldTA = null;
+		        //console.log("invalid input type for selection:" + rp.type);
+		        console.log(err.message);
+		    }
+		    return;
+		}
+		
+		// Special case for leaving a text box to an outside japanese
+		// Even if we're not currently in a text area we should save
+		// the last one we were in.
+		if(tdata.oldTA && !sel.toString() && tdata.oldCaret >= 0)
+			tdata.oldCaret = tdata.oldTA.selectionStart;   
+                
+		var selEnd;
+		var offset = matchLen + ro;
+
+		for (var i = 0, len = selEndList.length; i < len; i++) {
+			selEnd = selEndList[i]
+			if (offset <= selEnd.offset) break;
+			offset -= selEnd.offset;
+		}
+
+		var range = doc.createRange();
+		range.setStart(rp, ro);
+		range.setEnd(selEnd.node, offset);
+
+		if ((sel.toString()) && (tdata.selText != sel.toString()))
+			return;
+		sel.removeAllRanges();
+		sel.addRange(range);
+		tdata.selText = sel.toString();
+	},
+
+	showTitle: function(tdata) {
+		chrome.extension.sendMessage({"type":"translate", "title":tdata.title}, 
+			rcxContent.processTitle);
+	},
+	
+	processTitle: function(e) {
+		tdata = window.rikaichan;
+		
+		if (!e) {
+			rcxContent.hidePopup();
+			return;
+		}
+
+		e.title = tdata.title.substr(0, e.textLen).replace(/[\x00-\xff]/g, function (c) { return '&#' + c.charCodeAt(0) + ';' } );
+		if (tdata.title.length > e.textLen) e.title += '...';
+
+		this.lastFound = [e];
+		
+		chrome.extension.sendMessage({"type":"makehtml", "entry":e}, rcxContent.processHtml);
+	},
+/*
+	inRange: function (event) {
+		var selection = event.view.getSelection();
+		if ((selection.rangeCount === 0) || (!event.rangeParent)) return false;
+		var newRange = event.view.document.createRange();
+		newRange.setStart(event.rangeParent, event.rangeOffset);
+		newRange.setEnd(event.rangeParent, event.rangeOffset);
+
+		var curRange = selection.getRangeAt(0);
+		if (newRange.compareBoundaryPoints(Range.START_TO_START, curRange) > -1 &&
+			newRange.compareBoundaryPoints(Range.END_TO_END, curRange) < 0)
+			return true;
+		else return false;
+	},
+	
+*/
+
+	getFirstTextChild: function(node) {
+		return document.evaluate('descendant::text()[not(parent::rp) and not(ancestor::rt)]',
+							node, null, XPathResult.ANY_TYPE, null).iterateNext();
+			//
+	},
+	
+	makeFake: function(real) {
+		var fake = document.createElement('div');
+		var realRect = real.getBoundingClientRect();
+		fake.innerText = real.value;
+		fake.style.cssText = document.defaultView.getComputedStyle(real, "").cssText;
+		fake.scrollTop = real.scrollTop;
+		fake.scrollLeft = real.scrollLeft;
+		fake.style.position = "absolute";
+		fake.style.zIndex = 7777;
+		fake.style.top = realRect.top + 'px';
+		fake.style.left = realRect.left + 'px';
+
+		return fake;
+		
+	},
+	
+	getTotalOffset: function(parent, tNode, offset) {
+	    var fChild = parent.firstChild;
+	    var realO = offset;
+	    if(fChild == tNode)
+	        return offset;
+	    do {
+	        var val = 0;
+	        if(fChild.nodeName == "BR") {
+	            val = 1;
+	        }
+	        else {
+	            val = (fChild.data ? fChild.data.length : 0)
+	        }
+	        realO += val;
+	    }
+	    while((fChild = fChild.nextSibling) != tNode);
+	    
+	    return realO;
+	
+	},
+	
+	onMouseMove: function(ev) {
+		rcxContent.lastPos.x = ev.clientX;
+		rcxContent.lastPos.y = ev.clientY;
+		rcxContent.lastTarget = ev.target;
+		rcxContent.tryUpdatePopup(ev);
+	},
+	tryUpdatePopup: function(ev) {
+		var altGraph = ev.getModifierState && ev.getModifierState("AltGraph");
+
+		if ((window.rikaichan.config.showOnKey.includes("Alt") && !ev.altKey && !altGraph) ||
+			 (window.rikaichan.config.showOnKey.includes("Ctrl") && !ev.ctrlKey)) {
+			this.clearHi();
+			this.hidePopup();
+			return;
+		}
+
+		var fake;
+		var tdata = window.rikaichan; // per-tab data
+		var range = document.caretRangeFromPoint(ev.clientX, ev.clientY);
+		var rp = range.startContainer;
+		var ro = range.startOffset;
+		// Put this in a try catch so that an exception here doesn't prevent editing due to div.
+		try {
+			if(ev.target.nodeName == 'TEXTAREA' || ev.target.nodeName == 'INPUT') {
+				fake = rcxContent.makeFake(ev.target);
+				document.body.appendChild(fake);
+				fake.scrollTop = ev.target.scrollTop;
+				fake.scrollLeft = ev.target.scrollLeft;
+			}
+			
+			if(fake) {
+				// At the end of a line, don't do anything or you just get beginning of next line
+				if((rp.data) && rp.data.length == ro) {
+					document.body.removeChild(fake);
+					return;
+				}
+				fake.style.display = "none";
+				ro = this.getTotalOffset(rp.parentNode, rp, ro);
+			}
+			
+	/*   		console.log( "offset: " + ro + " parentContainer: " +  rp.nodeName + 
+				" total size: " + (rp.data?rp.data.length:"") + " target: " + ev.target.nodeName + 
+				" parentparent: " + rp.parentNode.nodeName); */
+			
+			
+			// This is to account for bugs in caretRangeFromPoint
+			// It includes the fact that it returns text nodes over non text nodes
+			// and also the fact that it miss the first character of inline nodes.
+
+			// If the range offset is equal to the node data length
+			// Then we have the second case and need to correct.
+			if((rp.data) && ro == rp.data.length) {
+				// A special exception is the WBR tag which is inline but doesn't
+				// contain text.
+				if((rp.nextSibling) && (rp.nextSibling.nodeName == 'WBR')) {
+					rp = rp.nextSibling.nextSibling;
+					ro = 0;
+				}
+				// If we're to the right of an inline character we can use the target.
+				// However, if we're just in a blank spot don't do anything.
+				else if(rcxContent.isInline(ev.target))	{
+						if(rp.parentNode == ev.target)
+							;
+						else if(fake && rp.parentNode.innerText == ev.target.value)
+							;
+						else {
+						rp = ev.target.firstChild;
+						ro = 0;
+					}
+				}
+				// Otherwise we're on the right and can take the next sibling of the
+				// inline element.
+				else{
+					rp = rp.parentNode.nextSibling
+					ro = 0;
+				}
+			}
+			// The case where the before div is empty so the false spot is in the parent
+			// But we should be able to take the target.
+			// The 1 seems random but it actually represents the preceding empty tag
+			// also we don't want it to mess up with our fake div
+			// Also, form elements don't seem to fall into this case either.
+			if(!(fake) && !('form' in ev.target) && rp && rp.parentNode != ev.target && ro == 1) {
+				rp = rcxContent.getFirstTextChild(ev.target);
+				ro=0;
+			}
+			
+			
+			// Otherwise, we're off in nowhere land and we should go home.
+			// offset should be 0 or max in this case.
+			else if(!(fake) && (!(rp) || ((rp.parentNode != ev.target)))){
+				rp = null;
+				ro = -1;
+				
+			}
+			
+			// For text nodes do special stuff
+			// we make rp the text area and keep the offset the same
+			// we give the text area data so it can act normal
+			if(fake) {
+				rp = ev.target;
+				rp.data = rp.value
+			}
+			
+			if (ev.target == tdata.prevTarget && this.isVisible()) {
+				//console.log("exit due to same target");
+				if (tdata.title) {
+					if(fake) document.body.removeChild(fake);
+					return;
+				}
+				if ((rp == tdata.prevRangeNode) && (ro == tdata.prevRangeOfs)) {
+					if(fake) document.body.removeChild(fake);
+					return;
+				}
+			}
+			
+			if(fake) document.body.removeChild(fake);
+		}
+		catch(err) {
+			console.log(err.message);
+			if(fake) document.body.removeChild(fake);
+			return;
+		}
+		
+			
+/*  		if ((rp) && (rp.nodeType != Node.TEXT_NODE) && !('form' in rp)) {
+			rp = null;
+			ro = -1;
+		}  */
+
+		tdata.prevTarget = ev.target;
+		tdata.prevRangeNode = rp;
+		tdata.prevRangeOfs = ro;
+		tdata.title = null;
+		tdata.uofs = 0;
+		this.uofsNext = 1;
+
+		var delay = !!ev.noDelay ? 1 : window.rikaichan.config.popupDelay;
+
+		if ((rp) && (rp.data) && (ro < rp.data.length)) {
+			this.forceKanji = ev.shiftKey ? 1 : 0;
+			tdata.popX = ev.clientX;
+			tdata.popY = ev.clientY;
+			tdata.timer = setTimeout(
+				function(rangeNode, rangeOffset) {
+					if (!window.rikaichan || rangeNode != window.rikaichan.prevRangeNode || ro != window.rikaichan.prevRangeOfs) {
+						return;
+					}
+					rcxContent.show(tdata, rcxContent.forceKanji ? rcxContent.forceKanji : rcxContent.defaultDict);
+				}, delay, rp, ro);
+			return;
+		}
+
+		if (true /*this.cfg.title*/) {
+			if ((typeof(ev.target.title) == 'string') && (ev.target.title.length)) {
+				tdata.title = ev.target.title;
+			}
+			else if ((typeof(ev.target.alt) == 'string') && (ev.target.alt.length)) {
+				tdata.title = ev.target.alt;
+			}
+		}
+
+		// FF3
+		if (ev.target.nodeName == 'OPTION') {
+			tdata.title = ev.target.text;
+		}
+		else if (ev.target.nodeName == 'SELECT') {
+			tdata.title = ev.target.options[ev.target.selectedIndex].text;
+		}
+
+		if (tdata.title) {
+			tdata.popX = ev.clientX;
+			tdata.popY = ev.clientY;
+			tdata.timer = setTimeout(
+				function(tdata, title) {
+					if (!window.rikaichan || title !== window.rikaichan.title) {
+						return;
+					}
+					rcxContent.showTitle(tdata);
+				}, delay, tdata, tdata.title);
+		}
+		else {
+			// dont close just because we moved from a valid popup slightly over to a place with nothing
+			var dx = tdata.popX - ev.clientX;
+			var dy = tdata.popY - ev.clientY;
+			var distance = Math.sqrt(dx * dx + dy * dy);
+			if (distance > 4) {
+				this.clearHi();
+				this.hidePopup();
+			}
+		}
+
+	}
+}
+
+//Event Listeners
+chrome.runtime.onMessage.addListener(
+	function(request, sender, sendResponse) {
+		switch(request.type) {
+			case 'enable':
+				rcxContent.enableTab(request.config);
+				console.log("enable");
+				break;
+			case 'disable':
+				rcxContent.disableTab();
+				break;
+			case 'showPopup':
+				rcxContent.showPopup(request.text);
+				break;
+			default:
+		}
+	}
+);
+
+// When a page first loads, checks to see if it should enable script
+chrome.extension.sendMessage({"type":"enable?"});