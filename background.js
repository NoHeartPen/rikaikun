chrome.browserAction.onClicked.addListener(rcxMain.inlineToggle);
chrome.tabs.onSelectionChanged.addListener(rcxMain.onTabSelect);
chrome.runtime.onMessage.addListener(
	function (request, sender, response) {
		switch (request.type) {
			case 'enable?':
				console.log('enable?');
				rcxMain.onTabSelect(sender.tab.id);
				break;
			case 'xsearch':
				console.log('xsearch');
				var e = rcxMain.search(request.text, request.dictOption);
				response(e);
				break;
			/**  case 'nextDict':
			 console.log('nextDict');
			 rcxMain.nextDict();
			 break;*/
			case 'resetDict':
				console.log('resetDict');
				rcxMain.resetDict();
				break;
			case 'translate':
				console.log('translate');
				var e = rcxMain.dict.translate(request.title);
				response(e);
				break;
			case 'makehtml':
				console.log('makehtml');
				var html = rcxMain.dict.makeHtml(request.entry);
				response(html);
				break;
			case 'switchOnlyReading':
				console.log('switchOnlyReading');
				rcxMain.config.onlyreading = !rcxMain.config.onlyreading;
				chrome.storage.sync.set({
					'onlyreading': rcxMain.config.onlyreading,
				});
				break;
			case 'copyToClip':
				console.log('copyToClip');
				rcxMain.copyToClip(sender.tab, request.entry);
				break;
			case 'playTTS':
				console.log('playTTS');
				TTS.prototype.play(request.text);
				break;
			default:
				console.log(request);
		}
	}
);
	
rcxMain.config = {};

var optionsList = [
	"copySeparator",
	"disablekeys",
	"highlight",
	"kanjicomponents",
	"kanjiInfo",
	"lineEnding",
	"maxClipCopyEntries",
	"minihelp",
	"onlyreading",
	"popupcolor",
	"popupDelay",
	"popupLocation",
	"textboxhl",
	"showOnKey"];

/** Get option data from cloud and initialize into memory. */
chrome.storage.sync.get(optionsList,
	function (items) {
		initializeConfigFromCloudOrLocalStorageOrDefaults(items);

		// Save right away incase we initialized from localStorage or defaults.
		saveOptionsToCloudStorage();
	})

/**
 * Initializes config with values from one of the following sources in order:
 *    1. Cloud Storage, 2. Local Storage, and 3. Default
 *
 * @param {Object<string, boolean|number|string>} cloudStorage 
 *     config values retrieved from cloud storage.
 */
function initializeConfigFromCloudOrLocalStorageOrDefaults(cloudStorage) {
	/**
	 * Initializes option `key` in `rcxMain.config` from `cloudStorage`, falling
	 * back to `localStorage` and finally defaulting to `defaultValue`.
	 * 
	 * @param {string} key 
	 * @param {boolean|number|string} defaultValue 
	 */
	function initConfig(key, defaultValue) {
		var currentValue = cloudStorage[key] || normalizeStringValue(localStorage[key]);
		if (currentValue === undefined) {
			currentValue = defaultValue;
		}
		rcxMain.config[key] = currentValue;
	}

	initConfig('copySeparator', 'tab');
	initConfig('disablekeys', false);
	initConfig('highlight', true);
	initConfig('kanjicomponents', true);
	initConfig('lineEnding', 'n');
	initConfig('maxClipCopyEntries', 7);
	initConfig('maxDictEntries', 7);
	initConfig('minihelp', true);
	initConfig('onlyreading', false);
	initConfig('popupcolor', 'blue');
	initConfig('popupDelay', 150);
	initConfig('popupLocation', 0);
	initConfig('showOnKey', '');
	initConfig('textboxhl', false);

<<<<<<< HEAD

	// v0.9.?? TODO(melink14): Pick a version.
	initStorage("ttsEnabled", "false");
	initStorage("maxDictEntries", 7);
=======
	/**
	 * Set kanjiInfo option values 
	 * Check each key in case there are new types of info to be added to the 
	 * config. TODO: Consider a solution that doesn't require this loop.
	 */
	rcxMain.config.kanjiInfo = {};
	var kanjiInfoLabelList = rcxDict.prototype.kanjiInfoLabelList;
	for (i = 0; i < kanjiInfoLabelList.length; i+=2) {
		var kanjiInfoKey = kanjiInfoLabelList[i];
		if (cloudStorage.kanjiInfo && cloudStorage.kanjiInfo[kanjiInfoKey]) {
			rcxMain.config.kanjiInfo[kanjiInfoKey] =
					cloudStorage.kanjiInfo[kanjiInfoKey];
		} else if (localStorage[kanjiInfoKey]) {
			rcxMain.config.kanjiInfo[kanjiInfoKey] =
					normalizeStringValue(localStorage[kanjiInfoKey]);
		} else {
			rcxMain.config.kanjiInfo[kanjiInfoKey] = true;
		}
	}
>>>>>>> 60d087fa
}

/**
 * Saves options to Google Chrome Cloud storage
 * https://developer.chrome.com/storage
 */
function saveOptionsToCloudStorage() {
	chrome.storage.sync.set({
		// Saving General options
		"disablekeys": rcxMain.config.disablekeys,
		"highlight": rcxMain.config.highlight,
		"kanjicomponents": rcxMain.config.kanjicomponents,
		"kanjiInfo": rcxMain.config.kanjiInfo,
		"maxDictEntries": rcxMain.config.maxDictEntries,
		"minihelp": rcxMain.config.minihelp,
		"onlyreading": rcxMain.config.onlyreading,
		"popupcolor": rcxMain.config.popupcolor,
		"popupDelay": rcxMain.config.popupDelay,
		"popupLocation": rcxMain.config.popupLocation,
		"showOnKey": rcxMain.config.showOnKey,
		"textboxhl": rcxMain.config.textboxhl,

		// Saving Copy to Clipboard settings
		"copySeparator": rcxMain.config.copySeparator,
		"lineEnding": rcxMain.config.lineEnding,
		"maxClipCopyEntries": rcxMain.config.maxClipCopyEntries
	});
}

<<<<<<< HEAD
rcxMain.config.ttsEnabled = localStorage["ttsEnabled"];

=======
/**
 * For a given string representation `value` of a boolean, integer or string,
 * returns the same value coerced to the proper type.
 * 
 * @param {string} value
 * @returns {boolean|number|string}
 */
function normalizeStringValue(value) {
	var maybeNumber = parseInt(value, 10);
	if (!Number.isNaN(maybeNumber)) return maybeNumber;
	if (value === 'true' || value === 'false') {
		return value === 'true' ? true : false;
	}
	return value;
}

>>>>>>> 60d087fa
<|MERGE_RESOLUTION|>--- conflicted
+++ resolved
@@ -1,194 +1,183 @@
-chrome.browserAction.onClicked.addListener(rcxMain.inlineToggle);
-chrome.tabs.onSelectionChanged.addListener(rcxMain.onTabSelect);
-chrome.runtime.onMessage.addListener(
-	function (request, sender, response) {
-		switch (request.type) {
-			case 'enable?':
-				console.log('enable?');
-				rcxMain.onTabSelect(sender.tab.id);
-				break;
-			case 'xsearch':
-				console.log('xsearch');
-				var e = rcxMain.search(request.text, request.dictOption);
-				response(e);
-				break;
-			/**  case 'nextDict':
-			 console.log('nextDict');
-			 rcxMain.nextDict();
-			 break;*/
-			case 'resetDict':
-				console.log('resetDict');
-				rcxMain.resetDict();
-				break;
-			case 'translate':
-				console.log('translate');
-				var e = rcxMain.dict.translate(request.title);
-				response(e);
-				break;
-			case 'makehtml':
-				console.log('makehtml');
-				var html = rcxMain.dict.makeHtml(request.entry);
-				response(html);
-				break;
-			case 'switchOnlyReading':
-				console.log('switchOnlyReading');
-				rcxMain.config.onlyreading = !rcxMain.config.onlyreading;
-				chrome.storage.sync.set({
-					'onlyreading': rcxMain.config.onlyreading,
-				});
-				break;
-			case 'copyToClip':
-				console.log('copyToClip');
-				rcxMain.copyToClip(sender.tab, request.entry);
-				break;
-			case 'playTTS':
-				console.log('playTTS');
-				TTS.prototype.play(request.text);
-				break;
-			default:
-				console.log(request);
-		}
-	}
-);
-	
-rcxMain.config = {};
-
-var optionsList = [
-	"copySeparator",
-	"disablekeys",
-	"highlight",
-	"kanjicomponents",
-	"kanjiInfo",
-	"lineEnding",
-	"maxClipCopyEntries",
-	"minihelp",
-	"onlyreading",
-	"popupcolor",
-	"popupDelay",
-	"popupLocation",
-	"textboxhl",
-	"showOnKey"];
-
-/** Get option data from cloud and initialize into memory. */
-chrome.storage.sync.get(optionsList,
-	function (items) {
-		initializeConfigFromCloudOrLocalStorageOrDefaults(items);
-
-		// Save right away incase we initialized from localStorage or defaults.
-		saveOptionsToCloudStorage();
-	})
-
-/**
- * Initializes config with values from one of the following sources in order:
- *    1. Cloud Storage, 2. Local Storage, and 3. Default
- *
- * @param {Object<string, boolean|number|string>} cloudStorage 
- *     config values retrieved from cloud storage.
- */
-function initializeConfigFromCloudOrLocalStorageOrDefaults(cloudStorage) {
-	/**
-	 * Initializes option `key` in `rcxMain.config` from `cloudStorage`, falling
-	 * back to `localStorage` and finally defaulting to `defaultValue`.
-	 * 
-	 * @param {string} key 
-	 * @param {boolean|number|string} defaultValue 
-	 */
-	function initConfig(key, defaultValue) {
-		var currentValue = cloudStorage[key] || normalizeStringValue(localStorage[key]);
-		if (currentValue === undefined) {
-			currentValue = defaultValue;
-		}
-		rcxMain.config[key] = currentValue;
-	}
-
-	initConfig('copySeparator', 'tab');
-	initConfig('disablekeys', false);
-	initConfig('highlight', true);
-	initConfig('kanjicomponents', true);
-	initConfig('lineEnding', 'n');
-	initConfig('maxClipCopyEntries', 7);
-	initConfig('maxDictEntries', 7);
-	initConfig('minihelp', true);
-	initConfig('onlyreading', false);
-	initConfig('popupcolor', 'blue');
-	initConfig('popupDelay', 150);
-	initConfig('popupLocation', 0);
-	initConfig('showOnKey', '');
-	initConfig('textboxhl', false);
-
-<<<<<<< HEAD
-
-	// v0.9.?? TODO(melink14): Pick a version.
-	initStorage("ttsEnabled", "false");
-	initStorage("maxDictEntries", 7);
-=======
-	/**
-	 * Set kanjiInfo option values 
-	 * Check each key in case there are new types of info to be added to the 
-	 * config. TODO: Consider a solution that doesn't require this loop.
-	 */
-	rcxMain.config.kanjiInfo = {};
-	var kanjiInfoLabelList = rcxDict.prototype.kanjiInfoLabelList;
-	for (i = 0; i < kanjiInfoLabelList.length; i+=2) {
-		var kanjiInfoKey = kanjiInfoLabelList[i];
-		if (cloudStorage.kanjiInfo && cloudStorage.kanjiInfo[kanjiInfoKey]) {
-			rcxMain.config.kanjiInfo[kanjiInfoKey] =
-					cloudStorage.kanjiInfo[kanjiInfoKey];
-		} else if (localStorage[kanjiInfoKey]) {
-			rcxMain.config.kanjiInfo[kanjiInfoKey] =
-					normalizeStringValue(localStorage[kanjiInfoKey]);
-		} else {
-			rcxMain.config.kanjiInfo[kanjiInfoKey] = true;
-		}
-	}
->>>>>>> 60d087fa
-}
-
-/**
- * Saves options to Google Chrome Cloud storage
- * https://developer.chrome.com/storage
- */
-function saveOptionsToCloudStorage() {
-	chrome.storage.sync.set({
-		// Saving General options
-		"disablekeys": rcxMain.config.disablekeys,
-		"highlight": rcxMain.config.highlight,
-		"kanjicomponents": rcxMain.config.kanjicomponents,
-		"kanjiInfo": rcxMain.config.kanjiInfo,
-		"maxDictEntries": rcxMain.config.maxDictEntries,
-		"minihelp": rcxMain.config.minihelp,
-		"onlyreading": rcxMain.config.onlyreading,
-		"popupcolor": rcxMain.config.popupcolor,
-		"popupDelay": rcxMain.config.popupDelay,
-		"popupLocation": rcxMain.config.popupLocation,
-		"showOnKey": rcxMain.config.showOnKey,
-		"textboxhl": rcxMain.config.textboxhl,
-
-		// Saving Copy to Clipboard settings
-		"copySeparator": rcxMain.config.copySeparator,
-		"lineEnding": rcxMain.config.lineEnding,
-		"maxClipCopyEntries": rcxMain.config.maxClipCopyEntries
-	});
-}
-
-<<<<<<< HEAD
-rcxMain.config.ttsEnabled = localStorage["ttsEnabled"];
-
-=======
-/**
- * For a given string representation `value` of a boolean, integer or string,
- * returns the same value coerced to the proper type.
- * 
- * @param {string} value
- * @returns {boolean|number|string}
- */
-function normalizeStringValue(value) {
-	var maybeNumber = parseInt(value, 10);
-	if (!Number.isNaN(maybeNumber)) return maybeNumber;
-	if (value === 'true' || value === 'false') {
-		return value === 'true' ? true : false;
-	}
-	return value;
-}
-
->>>>>>> 60d087fa
+chrome.browserAction.onClicked.addListener(rcxMain.inlineToggle);
+chrome.tabs.onSelectionChanged.addListener(rcxMain.onTabSelect);
+chrome.runtime.onMessage.addListener(
+	function (request, sender, response) {
+		switch (request.type) {
+			case 'enable?':
+				console.log('enable?');
+				rcxMain.onTabSelect(sender.tab.id);
+				break;
+			case 'xsearch':
+				console.log('xsearch');
+				var e = rcxMain.search(request.text, request.dictOption);
+				response(e);
+				break;
+			/**  case 'nextDict':
+			 console.log('nextDict');
+			 rcxMain.nextDict();
+			 break;*/
+			case 'resetDict':
+				console.log('resetDict');
+				rcxMain.resetDict();
+				break;
+			case 'translate':
+				console.log('translate');
+				var e = rcxMain.dict.translate(request.title);
+				response(e);
+				break;
+			case 'makehtml':
+				console.log('makehtml');
+				var html = rcxMain.dict.makeHtml(request.entry);
+				response(html);
+				break;
+			case 'switchOnlyReading':
+				console.log('switchOnlyReading');
+				rcxMain.config.onlyreading = !rcxMain.config.onlyreading;
+				chrome.storage.sync.set({
+					'onlyreading': rcxMain.config.onlyreading,
+				});
+				break;
+			case 'copyToClip':
+				console.log('copyToClip');
+				rcxMain.copyToClip(sender.tab, request.entry);
+				break;
+			case 'playTTS':
+				console.log('playTTS');
+				TTS.prototype.play(request.text);
+				break;
+			default:
+				console.log(request);
+		}
+	}
+);
+	
+rcxMain.config = {};
+
+var optionsList = [
+	"copySeparator",
+	"disablekeys",
+	"highlight",
+	"kanjicomponents",
+	"kanjiInfo",
+	"lineEnding",
+	"maxClipCopyEntries",
+	"minihelp",
+	"onlyreading",
+	"popupcolor",
+	"popupDelay",
+	"popupLocation",
+	"textboxhl",
+	"showOnKey"];
+
+/** Get option data from cloud and initialize into memory. */
+chrome.storage.sync.get(optionsList,
+	function (items) {
+		initializeConfigFromCloudOrLocalStorageOrDefaults(items);
+
+		// Save right away incase we initialized from localStorage or defaults.
+		saveOptionsToCloudStorage();
+	})
+
+/**
+ * Initializes config with values from one of the following sources in order:
+ *    1. Cloud Storage, 2. Local Storage, and 3. Default
+ *
+ * @param {Object<string, boolean|number|string>} cloudStorage 
+ *     config values retrieved from cloud storage.
+ */
+function initializeConfigFromCloudOrLocalStorageOrDefaults(cloudStorage) {
+	/**
+	 * Initializes option `key` in `rcxMain.config` from `cloudStorage`, falling
+	 * back to `localStorage` and finally defaulting to `defaultValue`.
+	 * 
+	 * @param {string} key 
+	 * @param {boolean|number|string} defaultValue 
+	 */
+	function initConfig(key, defaultValue) {
+		var currentValue = cloudStorage[key] || normalizeStringValue(localStorage[key]);
+		if (currentValue === undefined) {
+			currentValue = defaultValue;
+		}
+		rcxMain.config[key] = currentValue;
+	}
+
+	initConfig('copySeparator', 'tab');
+	initConfig('disablekeys', false);
+	initConfig('highlight', true);
+	initConfig('kanjicomponents', true);
+	initConfig('lineEnding', 'n');
+	initConfig('maxClipCopyEntries', 7);
+	initConfig('maxDictEntries', 7);
+	initConfig('minihelp', true);
+	initConfig('onlyreading', false);
+	initConfig('popupcolor', 'blue');
+	initConfig('popupDelay', 150);
+	initConfig('popupLocation', 0);
+	initConfig('showOnKey', '');
+	initConfig('textboxhl', false);
+	initConfig('ttsEnabled', false);
+
+	/**
+	 * Set kanjiInfo option values 
+	 * Check each key in case there are new types of info to be added to the 
+	 * config. TODO: Consider a solution that doesn't require this loop.
+	 */
+	rcxMain.config.kanjiInfo = {};
+	var kanjiInfoLabelList = rcxDict.prototype.kanjiInfoLabelList;
+	for (i = 0; i < kanjiInfoLabelList.length; i+=2) {
+		var kanjiInfoKey = kanjiInfoLabelList[i];
+		if (cloudStorage.kanjiInfo && cloudStorage.kanjiInfo[kanjiInfoKey]) {
+			rcxMain.config.kanjiInfo[kanjiInfoKey] =
+					cloudStorage.kanjiInfo[kanjiInfoKey];
+		} else if (localStorage[kanjiInfoKey]) {
+			rcxMain.config.kanjiInfo[kanjiInfoKey] =
+					normalizeStringValue(localStorage[kanjiInfoKey]);
+		} else {
+			rcxMain.config.kanjiInfo[kanjiInfoKey] = true;
+		}
+	}
+}
+
+/**
+ * Saves options to Google Chrome Cloud storage
+ * https://developer.chrome.com/storage
+ */
+function saveOptionsToCloudStorage() {
+	chrome.storage.sync.set({
+		// Saving General options
+		"disablekeys": rcxMain.config.disablekeys,
+		"highlight": rcxMain.config.highlight,
+		"kanjicomponents": rcxMain.config.kanjicomponents,
+		"kanjiInfo": rcxMain.config.kanjiInfo,
+		"maxDictEntries": rcxMain.config.maxDictEntries,
+		"minihelp": rcxMain.config.minihelp,
+		"onlyreading": rcxMain.config.onlyreading,
+		"popupcolor": rcxMain.config.popupcolor,
+		"popupDelay": rcxMain.config.popupDelay,
+		"popupLocation": rcxMain.config.popupLocation,
+		"showOnKey": rcxMain.config.showOnKey,
+		"textboxhl": rcxMain.config.textboxhl,
+		"ttsEnabled": rcxMain.config.ttsEnabled,
+
+		// Saving Copy to Clipboard settings
+		"copySeparator": rcxMain.config.copySeparator,
+		"lineEnding": rcxMain.config.lineEnding,
+		"maxClipCopyEntries": rcxMain.config.maxClipCopyEntries
+	});
+}
+
+/**
+ * For a given string representation `value` of a boolean, integer or string,
+ * returns the same value coerced to the proper type.
+ * 
+ * @param {string} value
+ * @returns {boolean|number|string}
+ */
+function normalizeStringValue(value) {
+	var maybeNumber = parseInt(value, 10);
+	if (!Number.isNaN(maybeNumber)) return maybeNumber;
+	if (value === 'true' || value === 'false') {
+		return value === 'true' ? true : false;
+	}
+	return value;
+}