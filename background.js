--- conflicted
+++ resolved
@@ -1,145 +1,138 @@
-chrome.browserAction.onClicked.addListener(rcxMain.inlineToggle);
-chrome.tabs.onSelectionChanged.addListener(rcxMain.onTabSelect);
-chrome.runtime.onMessage.addListener(
-	function(request, sender, response) {
-		switch(request.type) {
-			case 'enable?':
-				console.log('enable?');
-				rcxMain.onTabSelect(sender.tab.id);
-				break;
-			case 'xsearch':
-				console.log('xsearch');
-				var e = rcxMain.search(request.text, request.dictOption);
-				response(e);
-				break;
-/*			case 'nextDict':
-				console.log('nextDict');
-				rcxMain.nextDict();
-				break;*/
-			case 'resetDict':
-				console.log('resetDict');
-				rcxMain.resetDict();
-				break;
-			case 'translate':
-				console.log('translate');
-				var e = rcxMain.dict.translate(request.title);
-				response(e);
-				break;
-			case 'makehtml':
-				console.log('makehtml');
-				var html = rcxMain.dict.makeHtml(request.entry);
-				response(html);
-				break;
-			case 'switchOnlyReading':
-				console.log('switchOnlyReading');
-				if(rcxMain.config.onlyreading == 'true')
-					rcxMain.config.onlyreading = 'false';
-				else
-					rcxMain.config.onlyreading = 'true';
-				localStorage['onlyreading'] = rcxMain.config.onlyreading;
-				break;
-			case 'copyToClip':
-				console.log('copyToClip');
-				rcxMain.copyToClip(sender.tab, request.entry);
-				break;
-			case 'playTTS':
-				console.log('playTTS');
-				TTS.prototype.play(request.text);
-				break;
-			default:
-				console.log(request);
-		}
-	});
-	
-if(initStorage("v0.9.93", true)) {
-	// v0.7
-	initStorage("popupcolor", "blue");
-	initStorage("highlight", true);
-	
-	// v0.8
-	// No changes to options
-	
-	// V0.8.5
-	initStorage("textboxhl", false);
-
-	// v0.8.6
-	initStorage("onlyreading", false);
-	// v0.8.8
-	if (localStorage['highlight'] == "yes")
-		localStorage['highlight'] = "true";
-	if (localStorage['highlight'] == "no")
-		localStorage['highlight'] = "false";
-	if (localStorage['textboxhl'] == "yes")
-		localStorage['textboxhl'] = "true";
-	if (localStorage['textboxhl'] == "no")
-		localStorage['textboxhl'] = "false";
-	if (localStorage['onlyreading'] == "yes")
-		localStorage['onlyreading'] = "true";
-	if (localStorage['onlyreading'] == "no")
-		localStorage['onlyreading'] = "false";
-	initStorage("copySeparator", "tab");
-	initStorage("maxClipCopyEntries", "7");
-	initStorage("lineEnding", "n");
-	initStorage("minihelp", "true");
-	initStorage("disablekeys", "false");
-	initStorage("kanjicomponents", "true");
-
-	for (i = 0; i*2 < rcxDict.prototype.numList.length; i++) {
-		initStorage(rcxDict.prototype.numList[i*2], "true")
-	}
-
-    // v0.8.92
-	initStorage("popupDelay", "150");
-	initStorage("showOnKey", "");
-
-<<<<<<< HEAD
-
-	// v???
-	initStorage("ttsEnabled", "false");
-	if (localStorage['ttsEnabled'] == "yes") {
-		initStorage("ttsEnabled", "true");
-	}
-=======
-	// v0.9.?? TODO(melink14): Pick a version.
-	initStorage("maxDictEntries", 7);
->>>>>>> 6231a273
-}
-
-/** 
-* Initializes the localStorage for the given key. 
-* If the given key is already initialized, nothing happens. 
-* 
-* @author Teo (GD API Guru)
-* @param key The key for which to initialize 
-* @param initialValue Initial value of localStorage on the given key 
-* @return true if a value is assigned or false if nothing happens 
-*/ 
-function initStorage(key, initialValue) {
-  var currentValue = localStorage[key];
-  if (!currentValue) {
-	localStorage[key] = initialValue;
-	return true;
-  }
-  return false;
-}
-
-rcxMain.config = {};
-rcxMain.config.css = localStorage["popupcolor"];
-rcxMain.config.highlight = localStorage["highlight"];
-rcxMain.config.textboxhl = localStorage["textboxhl"];
-rcxMain.config.onlyreading = localStorage["onlyreading"];
-rcxMain.config.copySeparator = localStorage["copySeparator"];
-rcxMain.config.maxClipCopyEntries = localStorage["maxClipCopyEntries"];
-rcxMain.config.maxDictEntries = parseInt(localStorage["maxDictEntries"]);
-rcxMain.config.lineEnding = localStorage["lineEnding"];
-rcxMain.config.minihelp = localStorage["minihelp"];
-rcxMain.config.popupDelay = parseInt(localStorage["popupDelay"]);
-rcxMain.config.disablekeys = localStorage["disablekeys"];
-rcxMain.config.showOnKey = localStorage["showOnKey"];
-rcxMain.config.kanjicomponents = localStorage["kanjicomponents"];
-rcxMain.config.kanjiinfo = new Array(rcxDict.prototype.numList.length/2);
-for (i = 0; i*2 < rcxDict.prototype.numList.length; i++) {
-	rcxMain.config.kanjiinfo[i] = localStorage[rcxDict.prototype.numList[i*2]];
-}
-
-rcxMain.config.ttsEnabled = localStorage["ttsEnabled"];
+chrome.browserAction.onClicked.addListener(rcxMain.inlineToggle);
+chrome.tabs.onSelectionChanged.addListener(rcxMain.onTabSelect);
+chrome.runtime.onMessage.addListener(
+	function(request, sender, response) {
+		switch(request.type) {
+			case 'enable?':
+				console.log('enable?');
+				rcxMain.onTabSelect(sender.tab.id);
+				break;
+			case 'xsearch':
+				console.log('xsearch');
+				var e = rcxMain.search(request.text, request.dictOption);
+				response(e);
+				break;
+/*			case 'nextDict':
+				console.log('nextDict');
+				rcxMain.nextDict();
+				break;*/
+			case 'resetDict':
+				console.log('resetDict');
+				rcxMain.resetDict();
+				break;
+			case 'translate':
+				console.log('translate');
+				var e = rcxMain.dict.translate(request.title);
+				response(e);
+				break;
+			case 'makehtml':
+				console.log('makehtml');
+				var html = rcxMain.dict.makeHtml(request.entry);
+				response(html);
+				break;
+			case 'switchOnlyReading':
+				console.log('switchOnlyReading');
+				if(rcxMain.config.onlyreading == 'true')
+					rcxMain.config.onlyreading = 'false';
+				else
+					rcxMain.config.onlyreading = 'true';
+				localStorage['onlyreading'] = rcxMain.config.onlyreading;
+				break;
+			case 'copyToClip':
+				console.log('copyToClip');
+				rcxMain.copyToClip(sender.tab, request.entry);
+				break;
+			case 'playTTS':
+				console.log('playTTS');
+				TTS.prototype.play(request.text);
+				break;
+			default:
+				console.log(request);
+		}
+	});
+	
+if(initStorage("v0.9.93", true)) {
+	// v0.7
+	initStorage("popupcolor", "blue");
+	initStorage("highlight", true);
+	
+	// v0.8
+	// No changes to options
+	
+	// V0.8.5
+	initStorage("textboxhl", false);
+
+	// v0.8.6
+	initStorage("onlyreading", false);
+	// v0.8.8
+	if (localStorage['highlight'] == "yes")
+		localStorage['highlight'] = "true";
+	if (localStorage['highlight'] == "no")
+		localStorage['highlight'] = "false";
+	if (localStorage['textboxhl'] == "yes")
+		localStorage['textboxhl'] = "true";
+	if (localStorage['textboxhl'] == "no")
+		localStorage['textboxhl'] = "false";
+	if (localStorage['onlyreading'] == "yes")
+		localStorage['onlyreading'] = "true";
+	if (localStorage['onlyreading'] == "no")
+		localStorage['onlyreading'] = "false";
+	initStorage("copySeparator", "tab");
+	initStorage("maxClipCopyEntries", "7");
+	initStorage("lineEnding", "n");
+	initStorage("minihelp", "true");
+	initStorage("disablekeys", "false");
+	initStorage("kanjicomponents", "true");
+
+	for (i = 0; i*2 < rcxDict.prototype.numList.length; i++) {
+		initStorage(rcxDict.prototype.numList[i*2], "true")
+	}
+
+    // v0.8.92
+	initStorage("popupDelay", "150");
+	initStorage("showOnKey", "");
+
+
+	// v0.9.?? TODO(melink14): Pick a version.
+	initStorage("ttsEnabled", "false");
+	initStorage("maxDictEntries", 7);
+}
+
+/** 
+* Initializes the localStorage for the given key. 
+* If the given key is already initialized, nothing happens. 
+* 
+* @author Teo (GD API Guru)
+* @param key The key for which to initialize 
+* @param initialValue Initial value of localStorage on the given key 
+* @return true if a value is assigned or false if nothing happens 
+*/ 
+function initStorage(key, initialValue) {
+  var currentValue = localStorage[key];
+  if (!currentValue) {
+	localStorage[key] = initialValue;
+	return true;
+  }
+  return false;
+}
+
+rcxMain.config = {};
+rcxMain.config.css = localStorage["popupcolor"];
+rcxMain.config.highlight = localStorage["highlight"];
+rcxMain.config.textboxhl = localStorage["textboxhl"];
+rcxMain.config.onlyreading = localStorage["onlyreading"];
+rcxMain.config.copySeparator = localStorage["copySeparator"];
+rcxMain.config.maxClipCopyEntries = localStorage["maxClipCopyEntries"];
+rcxMain.config.maxDictEntries = parseInt(localStorage["maxDictEntries"]);
+rcxMain.config.lineEnding = localStorage["lineEnding"];
+rcxMain.config.minihelp = localStorage["minihelp"];
+rcxMain.config.popupDelay = parseInt(localStorage["popupDelay"]);
+rcxMain.config.disablekeys = localStorage["disablekeys"];
+rcxMain.config.showOnKey = localStorage["showOnKey"];
+rcxMain.config.kanjicomponents = localStorage["kanjicomponents"];
+rcxMain.config.kanjiinfo = new Array(rcxDict.prototype.numList.length/2);
+for (i = 0; i*2 < rcxDict.prototype.numList.length; i++) {
+	rcxMain.config.kanjiinfo[i] = localStorage[rcxDict.prototype.numList[i*2]];
+}
+
+rcxMain.config.ttsEnabled = localStorage["ttsEnabled"];